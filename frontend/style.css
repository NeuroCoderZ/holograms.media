/* Toggle button styles */
#togglePanelsButton {
  position: fixed !important;
  z-index: 1000 !important;
  bottom: 1rem !important;
  left: 1rem !important;
  width: var(--button-size) !important;
  height: var(--button-size) !important;
  display: flex !important;
  align-items: center !important;
  justify-content: center !important;
  opacity: 1 !important;
  pointer-events: auto !important;
  background-color: transparent !important;
  border: none !important;
  cursor: pointer !important;
  color: var(--color-icon) !important;
  transition: color 0.15s ease-in-out !important;
}

#togglePanelsButton:hover {
  color: var(--color-icon-active) !important;
}

#togglePanelsButton svg {
  width: var(--icon-size) !important;
  height: var(--icon-size) !important;
  fill: currentColor !important;
}

/* Icon logic */
#togglePanelsButton .icon-show-panels {
  display: block;
}

#togglePanelsButton .icon-hide-panels {
  display: none;
}

#togglePanelsButton.show-mode .icon-show-panels {
  display: none;
}

#togglePanelsButton.show-mode .icon-hide-panels {
  display: block;
}

#fullscreenButton .icon-exit-fullscreen {
    display: none;
}

#fullscreenButton.active .icon-fullscreen {
    display: none;
}

#fullscreenButton.active .icon-exit-fullscreen {
    display: block;
}

#togglePanelsButton.force-hidden {
    display: none !important;
}

:root {

  /* Размеры */
  --base-size: clamp(8px, 1.5vmin, 14px);
  --button-spacing: 0.5vmin !important;
  --padding: clamp(5px, 1vmin, 8px);
  --button-size: clamp(44px, 5vmin, 60px) !important;
  --button-margin: clamp(6px, 1.5vmin, 14px);
  --icon-size: calc(var(--button-size) * 0.55);
  --text-size: calc(var(--button-size) * 0.35);
  --control-panel-height: calc(var(--button-size) + var(--button-margin) * 2); /* Используется как ширина левой панели */
  --timeline-width: clamp(20vw, 25vw, 30vw); /* Обновленная ширина правой панели */
  --line-width-vmin: 0.2vmin; /* !!! Возвращаем адаптивную ширину */

  /* Новые переменные для шрифтов */
  --font-size-base: clamp(13px, 1.8vmin, 16px); /* Основной размер текста */
  --font-size-small: clamp(11px, 1.5vmin, 14px); /* Мелкий текст (лейблы, метки) */
  --font-size-large: clamp(15px, 2vmin, 18px); /* Крупный текст (заголовки) */
  --font-size-button: clamp(14px, 1.8vmin, 16px); /* Текст на кнопках */
  --font-size-code: clamp(12px, 1.6vmin, 14px); /* Моноширинный текст */
  
  /* Новые переменные для элементов управления */
  --input-height: clamp(80px, 15vmin, 120px); /* Высота полей ввода */
  --control-height: clamp(28px, 3.5vmin, 32px); /* Высота элементов управления */
  --button-action-width: clamp(90px, 12vmin, 120px); /* Ширина кнопок действий */
  --icon-button-size: clamp(28px, 3.5vmin, 32px); /* Размер кнопок с иконками */
  --icon-size-small: clamp(18px, 2.3vmin, 22px); /* Размер маленьких иконок */

  /* Новые переменные для отступов */
  --spacing-xs: clamp(2px, 0.5vmin, 4px); /* Очень маленький отступ */
  --spacing-sm: clamp(4px, 0.8vmin, 6px); /* Маленький отступ */
  --spacing-md: clamp(8px, 1.2vmin, 12px); /* Средний отступ */
  --spacing-lg: clamp(12px, 1.8vmin, 16px); /* Большой отступ */
  
  /* Радиусы скругления */
  --border-radius-sm: clamp(3px, 0.5vmin, 4px); /* Маленький радиус */
  --border-radius-md: clamp(5px, 0.8vmin, 6px); /* Средний радиус */

  /* Цвета (Новая палитра v20.2) */
  --color-black-100: #000000; /* Чистый черный */
  --color-black-95: rgba(255, 255, 255, 0.05); /* 95% черный (5% белый на черном) */
  --color-black-66: rgba(255, 255, 255, 0.34); /* 66% черный (~34% белый) */
  --color-black-33: rgba(255, 255, 255, 0.67); /* 33% черный (~67% белый) */
  --color-white-100: #ffffff; /* Чистый белый */
  --color-green-100: #00cc00; /* Чистый зеленый */
  --color-red-100: #ff0000;   /* Чистый красный */

  /* Переопределение старых переменных (или их замена по всему файлу) */
  --color-pure-black: var(--color-black-100);
  --color-primary: var(--color-white-100); /* Основной текст - белый */
  --panel-bg: var(--color-black-100); /* Панели черные */
  --panel-border: var(--color-black-66); /* Границы панелей - темно-серые */
  --input-bg: var(--color-black-95); /* Фон инпутов - почти черный */
  --input-border: var(--color-black-66); /* Границы инпутов - темно-серые */
  --button-action-bg: #007bff; /* Оставим синий для кнопок действий */
  --button-action-hover: #0056b3;
  --button-hover-bg: rgba(255, 255, 255, 0.08); /* Фон кнопки при ховере */
  --color-icon: var(--color-black-33); /* Неактивная иконка - светло-серый */
  --color-icon-active: var(--color-white-100); /* Активная иконка - белый */
  --color-icon-disabled: var(--color-black-66); /* Отключенная иконка - темно-серый */
  --placeholder-bg: var(--color-black-95); /* Фон плейсхолдера - почти черный */
}


/* Адаптивность */
@media screen and (min-width: 1024px) {
  :root { /* Увеличиваем кнопки на больших экранах */
    --button-size: clamp(45px, 5vmin, 60px);
    --button-spacing: clamp(6px, 1vmin, 14px);
    --button-margin: clamp(8px, 2vmin, 16px);
  }
}

/* Общие стили */
* { box-sizing: border-box; }

html, body {
  height: 100%; width: 100%;
  margin: 0; padding: 0;
  overflow: hidden;
  font-family: 'Inter', sans-serif; /* Основной шрифт интерфейса */
  background-color: var(--color-pure-black);
  color: var(--color-primary); /* Белый текст по умолчанию */
}

/* Base styles for tooltips */
[title] {
  font-family: 'Open Sans', sans-serif; /* Шрифт для подсказок */
}

/* ОСНОВНОЙ МАКЕТ FLEXBOX */
body {
  display: flex;
  height: 100vh;
}

/* Левая панель (Кнопки) */
.panel.left-panel,
.panel.right-panel {
  background-color: var(--panel-bg);
  padding: var(--button-spacing);
  flex-shrink: 0;
  height: 100vh;
  overflow: hidden;
  transition: max-width 0.3s ease-in-out,
              opacity 0.3s ease-in-out,
              padding-left 0.3s ease-in-out,
              padding-right 0.3s ease-in-out,
              margin-left 0.3s ease-in-out,
              margin-right 0.3s ease-in-out,
              border-left-width 0.3s ease-in-out,
              border-right-width 0.3s ease-in-out,
              visibility 0s ease-in-out;
}

.panel.left-panel {
  width: calc(var(--button-size) * 2 + var(--button-spacing) * 3) !important;
  max-width: 180px !important;
  min-width: 120px !important;
  overflow-y: auto !important;
  scrollbar-width: none !important;
  -ms-overflow-style: none !important;
  transition: width 0.3s ease !important;
}

.panel.left-panel::-webkit-scrollbar { 
  display: none; 
}

.panel.right-panel {
  width: clamp(20vw, 25vw, 30vw) !important;
  display: flex !important;
  flex-direction: column !important;
  transition: width 0.3s ease !important;
  overflow: hidden !important;
  height: 100vh !important;
}

.right-panel .panel-section {
  transition: all 0.3s ease-in-out;
}

/* Гарантированное скрытие панелей (display: none) */
.panel.left-panel.hidden,
.panel.right-panel.hidden {
    max-width: 0 !important;
    opacity: 0 !important;
    padding-left: 0 !important;
    padding-right: 0 !important;
    margin-left: 0 !important;
    margin-right: 0 !important;
    border-left-width: 0 !important;
    border-right-width: 0 !important;
    pointer-events: none !important;
    visibility: hidden !important;
    transition-delay: 0s, 0s, 0s, 0s, 0s, 0s, 0.3s !important;
}

#button-container {
  display: grid;
  grid-template-columns: repeat(2, 1fr);
  gap: var(--button-spacing);
  justify-content: center;
  align-content: flex-start;
  padding: 0;
  width: 100%;
}

/* Стилизация скроллбара для Webkit (Chrome, Safari) */
#button-container::-webkit-scrollbar { width: 5px; }
#button-container::-webkit-scrollbar-thumb { background: var(--color-icon-disabled); border-radius: 3px; }
#button-container::-webkit-scrollbar-track { background: var(--color-pure-black); }

/* Центральная область (Голограмма + Жесты) */
.main-area {
    position: relative; /* !!! ОБЯЗАТЕЛЬНО */
    flex-grow: 1;
    overflow: hidden;
    background-color: var(--color-pure-black);
    height: 100vh; /* !!! Явно задаем высоту */
    padding: 0; /* !!! Убираем все внутренние отступы */
}

#grid-container {
  position: absolute;
  top: 0;
  left: 0;
  width: 100%;
  height: calc(100vh - 4px); /* Full height minus gesture area height */
  z-index: 50;
  background-color: transparent; /* Фон прозрачный */
}

#grid-container canvas {
  position: absolute;
  top: 0;
  left: 0;
  width: 100%;
  height: 100%; /* Use full container height */
  z-index: 50;
}

/* Область жестов */
#gesture-area {
    position: fixed; /* !!! Позиционируем относительно ОКНА */
    bottom: 0;   /* !!! Прижимаем к низу .main-area */
    left: calc(var(--button-size) * 2 + var(--button-spacing) * 3 + 1vh); /* !!! Отступ слева = ширина лев.панели + 1vh */
    right: calc(var(--timeline-width) + 1vh); /* !!! Отступ справа = ширина правой панели + 1vh */
    height: 4px;   /* Начальная высота - "щель" */
    opacity: 1;
    margin: 0;
    z-index: 100; /* Lower than grid container */
    background-color: var(--color-black-95);
    border: none;
    cursor: pointer;
    overflow: hidden;
    transition: height 0.5s ease-in-out;
}

/* Линия жестов */
#gesture-line {
    position: absolute;
    width: 100%;
    height: 2px;
    top: 50%;
    transform: translateY(-50%);
    background-color: var(--color-white-100);
    opacity: 0.5;
    z-index: 105;
}

/* Кнопки переключения видов правой панели */
.view-toggles {
    display: flex;
    margin-bottom: 10px;
    border-bottom: 1px solid var(--panel-border);
}

.view-toggle-btn {
    flex-grow: 1;
    padding: 8px;
    background: transparent;
    border: none;
    color: var(--color-icon);
    cursor: pointer;
    text-align: center;
    border-bottom: 2px solid transparent;
    transition: all 0.2s ease;
    font-size: 13px;
}

.view-toggle-btn.active {
    color: var(--color-primary);
    border-bottom-color: var(--color-primary);
}

.view-toggle-btn:hover {
    background-color: var(--button-hover-bg);
}

/* Контейнеры видов правой панели */
.right-panel-view {
    display: none;
    flex-grow: 1;
    overflow-y: auto;
    padding: var(--padding);
    opacity: 0;
    transition: opacity 0.3s ease-in-out;
    height: 0;
}

<<<<<<< HEAD
.right-panel-view.active-view {
    display: block;
    opacity: 1;
    height: auto;
}

/* Таймлайн версий */
#versionTimeline {
    max-height: 70vh;
    overflow-x: hidden;
}

/* Стилизация скроллбара для Webkit (Chrome, Safari) */
=======
/* Правая панель (Таймлайн + Промпт) */
#versionTimeline, #chatHistory {
  flex-grow: 1;
  overflow-y: auto;
  overflow-x: hidden;
  padding: 5px;
  scrollbar-width: thin;
  scrollbar-color: var(--color-icon-disabled) var(--color-pure-black);
  min-height: 100px;
  background-color: var(--color-pure-black);
}

#promptBar, #chatInputBar {
  flex-shrink: 0;
  min-height: 120px;
  max-height: 200px;
  background-color: var(--color-pure-black);
  padding: 5px;
  display: flex;
  flex-direction: column;
}

>>>>>>> 756dd209
#versionTimeline::-webkit-scrollbar { width: 5px; }
#versionTimeline::-webkit-scrollbar-thumb { background: var(--color-icon-disabled); border-radius: 3px; }
#versionTimeline::-webkit-scrollbar-track { background: var(--color-pure-black); } /* Черный фон трека */

/* Таймлайн: элементы */
.timeline-item {
    margin-bottom: 10px;
    opacity: 0.85;
    transition: opacity 0.2s ease;
}

.timeline-item .version-label {
<<<<<<< HEAD
    font-size: 11px;
    line-height: 1.4;
    font-weight: bold;
    opacity: 0.9;
    margin-bottom: 5px;
    display: flex;
    justify-content: space-between;
    align-items: center;
}

.version-label .version-number {
    background-color: rgba(255, 255, 255, 0.15);
    padding: 2px 5px;
    border-radius: 3px;
    font-size: 10px;
    max-width: 150px;
    overflow: hidden;
    text-overflow: ellipsis;
    white-space: nowrap;
}

.version-frame {
    border: 1px solid var(--color-black-66);
    padding: 5px;
    border-radius: 4px;
    min-height: 35px;
    max-height: 200px;
    background-color: rgba(255, 255, 255, 0.02);
=======
    position: absolute !important;
    top: var(--spacing-sm) !important;
    left: var(--spacing-sm) !important;
    font-size: var(--font-size-small) !important;
    line-height: 1.4 !important;
    opacity: 0.7 !important;
    color: var(--text-color) !important;
    background: rgba(0, 0, 0, 0.5) !important;
    padding: var(--spacing-xs) var(--spacing-sm) !important;
    border-radius: var(--border-radius-sm) !important;
    z-index: 1 !important;
}

.version-frame {
    position: relative;
    display: flex;
    align-items: flex-start;
    margin-bottom: calc(var(--font-size-small) * 1.4 - var(--font-size-small));
    padding: var(--spacing-sm);
    border-radius: var(--border-radius-sm);
>>>>>>> 756dd209
    cursor: pointer;
    transition: background-color 0.2s ease;
}

.version-frame:hover { background-color: rgba(255, 255, 255, 0.05); } /* Чуть заметнее ховер */
.version-frame.active { 
    background-color: rgba(255, 255, 255, 0.1); 
    border-left: 2px solid var(--color-green-100);
}

.version-placeholder {
<<<<<<< HEAD
    color: var(--color-black-33);
    font-style: italic;
    font-size: 12px;
    text-align: center;
    padding: 10px;
}

.version-text {
    max-height: 190px;
    overflow-y: auto;
}

.version-text p {
    font-size: 11px;
    line-height: 1.4;
    margin: 0;
    white-space: pre-wrap;
    overflow-x: auto;
    max-width: 100%;
    color: var(--color-black-33);
    cursor: text;
    user-select: text;
}

.version-text p::-webkit-scrollbar { width: 5px; }
.version-text p::-webkit-scrollbar-track { background: #222; border-radius: 3px; }
.version-text p::-webkit-scrollbar-thumb { background-color: #555; border-radius: 3px; }
=======
    background-color: rgba(0, 0, 0, 0.2);
    border-radius: var(--border-radius-sm); 
    color: var(--color-primary);
    text-align: center;
    /* Используем переменные для определения размеров */
    width: calc(var(--font-size-small) * 1.4 * 5 + var(--spacing-md)); /* Ширина = Высота */
    height: calc(var(--font-size-small) * 1.4 * 5 + var(--spacing-md)); /* Высота для 5 строк текста + padding */
}

.version-text {
    padding-left: var(--spacing-md);
}

.version-text p {
    margin: 0;
    font-size: var(--font-size-small);
    line-height: 1.4;
    white-space: normal;
    overflow-y: auto;
    overflow-x: hidden;
    height: calc(var(--font-size-small) * 1.4 * 5); /* Высота для 5 строк текста */
    scrollbar-width: thin;
    scrollbar-color: var(--color-black-66) var(--color-black-95);
}
>>>>>>> 756dd209

/* Чат с Триа */
#triaChatHistory {
    display: flex;
    flex-direction: column;
}

.chat-message {
    margin-bottom: 10px;
    padding: 8px 12px;
    border-radius: 12px;
    max-width: 80%;
    position: relative;
}

.user-message {
    align-self: flex-end;
    background-color: var(--button-action-bg);
    color: var(--color-white-100);
    border-bottom-right-radius: 4px;
}

.tria-message {
    align-self: flex-start;
    background-color: var(--color-black-95);
    color: var(--color-primary);
    border-bottom-left-radius: 4px;
}

.paste-to-prompt-btn {
    position: absolute;
    right: 5px;
    bottom: 5px;
    background-color: var(--color-black-100);
    color: var(--color-icon);
    border: none;
    border-radius: 50%;
    width: 20px;
    height: 20px;
    font-size: 12px;
    line-height: 1;
    cursor: pointer;
    opacity: 0;
    transition: opacity 0.2s;
}

.chat-message:hover .paste-to-prompt-btn {
    opacity: 0.7;
}

.paste-to-prompt-btn:hover {
    opacity: 1 !important;
    color: var(--color-icon-active);
}

/* Интегрированный редактор файлов */
#integratedFileEditor {
    padding: var(--padding);
}

#integratedFileEditor h3 {
<<<<<<< HEAD
    margin-top: 0;
    margin-bottom: 10px;
    font-size: 14px;
=======
  font-size: var(--font-size-large);
  margin-top: 0;
  margin-bottom: var(--spacing-md);
>>>>>>> 756dd209
}

#integratedFileEditor ul#fileList { list-style: none; padding: 0; margin: 0 0 10px 0;}
#integratedFileEditor li {
<<<<<<< HEAD
    padding: 5px;
    cursor: pointer;
    border-radius: 3px;
    font-size: 13px;
    transition: background-color 0.2s ease;
=======
  padding: var(--spacing-sm) var(--spacing-md);
  cursor: pointer;
  margin-bottom: var(--spacing-xs);
  border-radius: var(--border-radius-sm);
  transition: background-color 0.2s;
  font-size: var(--font-size-base);
>>>>>>> 756dd209
}

#integratedFileEditor li:hover { background-color: var(--button-hover-bg); }
#integratedFileEditor div#fileEditor { display: flex; flex-direction: column; }
#integratedFileEditor textarea#fileContent {
<<<<<<< HEAD
    background-color: var(--input-bg);
    color: var(--color-primary);
    border: 1px solid var(--input-border);
    padding: 5px;
    margin-bottom: 5px;
    font-family: monospace;
=======
  flex-grow: 1; 
  width: 100%; 
  box-sizing: border-box; 
  margin-bottom: var(--spacing-md);
  background-color: var(--color-pure-black); 
  color: var(--color-primary);
  padding: var(--spacing-md);
  font-family: 'Roboto Mono', monospace; 
  font-size: var(--font-size-code);
  resize: none; 
  overflow: auto; 
  white-space: pre; 
  min-height: clamp(100px, 20vh, 200px);
>>>>>>> 756dd209
}

#integratedFileEditor button#saveFile {
    padding: 5px 10px;
    background-color: var(--button-action-bg);
    color: white;
    border: none;
    border-radius: 3px;
}

#integratedFileEditor button#saveFile:hover { background-color: var(--button-action-hover); }

/* Панель промпта */
#promptBar {
<<<<<<< HEAD
    margin-top: auto;
    padding: var(--padding);
    display: flex;
    flex-direction: column;
=======
  flex-shrink: 0; 
  display: flex; 
  flex-direction: column; 
  align-items: stretch;
  padding: 5px;
  background-color: var(--color-pure-black); 
  border-top: none;
  height: 120px; /* Фиксированная высота */
>>>>>>> 756dd209
}

#promptBar > * { margin-bottom: var(--padding); }
#promptBar > *:last-child { margin-bottom: 0; }

.prompt-controls {
  display: flex;
  align-items: center;
  gap: 5px;
  padding: 5px 0;
  width: 100%;
}

/* Стили для кнопок Применить и Отправить */
#submitTopPrompt, #submitChatMessage {
  padding: var(--spacing-sm) var(--spacing-md);
  font-size: var(--font-size-button);
  background-color: var(--color-green-100);
  color: var(--color-black-100);
  border: none;
  border-radius: var(--border-radius-sm);
  cursor: pointer;
  height: var(--control-height);
  width: var(--button-action-width);
  flex-shrink: 0; /* Запрещаем сжатие */
  transition: background-color 0.2s ease;
}

/* Стиль для неактивной кнопки отправки сообщения */
#submitChatMessage:disabled {
  background-color: var(--color-black-66);
  cursor: not-allowed;
  opacity: 0.6;
}

/* Стили для селектора модели */
.prompt-controls select {
<<<<<<< HEAD
    padding: 5px;
    background-color: var(--input-bg);
    color: var(--color-primary);
    border: none;
    border-radius: 3px;
    font-size: clamp(13px, 2vmin, 15px);
    flex: 1;
}

.prompt-controls select option {
    background-color: var(--panel-bg);
    color: var(--color-primary);
}

#toggleFilesButton {
    padding: 5px 10px;
    background-color: transparent;
    color: var(--color-icon);
    border: none;
    border-radius: 3px;
    cursor: pointer;
}

#toggleFilesButton:hover { background-color: var(--button-hover-bg); color: var(--color-primary); }

#promptInput,
#triaChatInput,
textarea#promptText {
    background-color: var(--input-bg);
    color: var(--color-primary);
    border: none;
    border-radius: 3px;
    padding: 8px;
}

#promptInput,
#triaChatInput {
    width: 100%;
    resize: none;
    font-size: clamp(13px, 2vmin, 15px);
    line-height: 1.5;
    outline: none;
}

#promptInput:focus,
#triaChatInput:focus {
    outline: none;
    box-shadow: 0 0 0 1px var(--input-border);
=======
  flex-grow: 1; 
  background-color: var(--color-pure-black); 
  color: var(--color-primary);
  padding: var(--spacing-sm); 
  font-size: var(--font-size-base);
  border: none; 
  outline: none; 
  border-radius: var(--border-radius-sm);
  height: var(--control-height);
}

/* Стили для кнопки чата */
#chatButton {
  width: var(--icon-button-size) !important;
  height: var(--icon-button-size) !important;
  padding: 0;
  display: flex;
  align-items: center;
  justify-content: center;
  background-color: transparent;
  border: none;
  cursor: pointer;
  color: var(--color-icon);
  border-radius: var(--border-radius-sm);
  transition: color 0.15s ease-in-out;
}

#chatButton:hover {
  color: var(--color-icon-active);
}

#chatButton svg {
  width: var(--icon-size-small);
  height: var(--icon-size-small);
  fill: currentColor;
}

#toggleFilesButton {
    background: none; 
    border: 1px solid var(--panel-border); 
    color: var(--color-icon);
    padding: var(--spacing-xs) var(--spacing-sm); 
    min-width: auto; 
    margin-right: var(--spacing-sm); 
    cursor: pointer;
    height: var(--control-height);
    line-height: 1; 
    border-radius: var(--border-radius-sm);
>>>>>>> 756dd209
}
#toggleFilesButton:hover { background-color: var(--button-hover-bg); color: var(--color-primary); }

<<<<<<< HEAD
#submitTopPrompt {
    padding: 5px 12px;
    background-color: var(--button-action-bg);
    color: white;
    border: none;
    border-radius: 3px;
    cursor: pointer;
    font-size: clamp(13px, 2vmin, 15px);
=======
/* Одинаковые стили для полей ввода, чтобы не было разницы в размерах */
#topPromptInput, #chatInput {
  flex-grow: 1;
  padding: var(--spacing-sm);
  margin-right: var(--spacing-sm);
  background-color: var(--color-pure-black);
  color: var(--color-primary);
  outline: none;
  border: none;
  border-radius: var(--border-radius-sm);
  min-height: var(--input-height);
  height: var(--input-height);
  resize: none;
  font-size: var(--font-size-base);
  line-height: 1.4;
>>>>>>> 756dd209
}

/* Кнопки управления */
.control-button {
<<<<<<< HEAD
    width: var(--button-size);
    height: var(--button-size);
    border-radius: 50%;
    border: none;
    background-color: transparent;
    cursor: pointer;
    padding: 0;
    margin: 0;
    display: flex;
    align-items: center;
    justify-content: center;
    color: var(--color-icon);
    transition: background-color 0.2s ease,
                color 0.2s ease,
                transform 0.2s ease;
    position: relative;
    overflow: hidden;
=======
  width: var(--button-size) !important;
  height: var(--button-size) !important;
  padding: 0;
  background-color: transparent;
  border: none;
  cursor: pointer;
  color: var(--color-icon);
  display: flex;
  align-items: center;
  justify-content: center;
  border-radius: var(--border-radius-md);
  transition: color 0.15s ease-in-out;
  font-size: calc(var(--button-size) * 0.6) !important;
>>>>>>> 756dd209
}

.control-button svg {
    width: var(--icon-size);
    height: var(--icon-size);
    transition: all 0.2s ease;
    fill: currentColor;
    pointer-events: none;
}

.control-button img {
    width: var(--icon-size);
    height: var(--icon-size);
    transition: all 0.2s ease;
    filter: brightness(0) invert(0.7);
    pointer-events: none;
}

.control-button.active {
    color: var(--color-icon-active);
    background-color: var(--button-hover-bg);
}

.control-button:not(:disabled):hover {
    background-color: var(--button-hover-bg);
    color: var(--color-icon-active);
    transform: scale(1.05);
}

.control-button:disabled {
    color: var(--color-icon-disabled);
    cursor: not-allowed;
    transform: none;
}

/* Скрытые элементы */
#camera-view, #previewCanvas { display: none; }
.modal { display: none; /* ... */ }
.modal.active { display: flex; /* ... */ }

.modal {
    display: none;
    position: fixed;
    z-index: 101;
    left: 0; top: 0; width: 100%; height: 100%;
    background-color: rgba(0, 0, 0, 0.8);
    align-items: center; justify-content: center;
}
.modal.active { display: flex; }
.modal-content {
<<<<<<< HEAD
    background-color: var(--panel-bg);
    padding: 20px;
    border-radius: 5px;
    max-width: 90%;
    max-height: 90%;
}
.close {
    color: var(--color-icon);
    float: right;
    font-size: 24px;
    cursor: pointer;
=======
  background-color: var(--color-pure-black); 
  color: var(--color-primary);
  padding: calc(var(--padding) * 1.5); 
  border: 1px solid var(--panel-border);
  border-radius: var(--border-radius-md); 
  width: 80%; 
  max-width: clamp(300px, 60vw, 500px); 
  position: relative;
}
.close {
  position: absolute; 
  top: var(--spacing-xs); 
  right: var(--spacing-md); 
  color: var(--color-black-33);
  font-size: var(--font-size-large); 
  font-weight: bold; 
  cursor: pointer;
>>>>>>> 756dd209
}
.close:hover, .close:focus { color: var(--color-primary); }
.modal h2 { 
  margin-top: 0; 
  margin-bottom: var(--spacing-md); 
  font-size: var(--font-size-large);
}
.modal textarea {
<<<<<<< HEAD
    width: 100%;
    padding: 10px;
    margin-bottom: 10px;
    background-color: var(--input-bg);
    color: var(--color-primary);
=======
  width: 100%; 
  background-color: var(--color-pure-black); 
  color: var(--color-primary);
  border: 1px solid var(--panel-border); 
  border-radius: var(--border-radius-sm); 
  padding: var(--spacing-md);
  font-family: inherit; 
  margin-bottom: var(--spacing-md); 
  resize: vertical;
  font-size: var(--font-size-base);
>>>>>>> 756dd209
}
.modal canvas { display: block; margin: 10px auto; border: 1px solid var(--color-black-66); }
.modal button {
<<<<<<< HEAD
    padding: 8px 15px;
    background-color: var(--button-action-bg);
    color: var(--color-white-100);
    border: none;
    border-radius: 3px;
=======
  padding: var(--spacing-sm) var(--spacing-md); 
  background-color: var(--button-action-bg); 
  color: white;
  border: none; 
  border-radius: var(--border-radius-sm); 
  cursor: pointer; 
  margin-right: var(--spacing-md);
  height: var(--control-height);
  font-size: var(--font-size-button);
>>>>>>> 756dd209
}
.modal button:hover { background-color: var(--button-action-hover); }
.modal button:disabled { background-color: #555; cursor: not-allowed; }

.finger-dot-on-line {
    position: absolute;
    width: 8px;
    height: 8px;
    border-radius: 50%;
    background-color: var(--color-white-100);
    transform: translate(-50%, -50%);
    z-index: 110;
    pointer-events: none;
    opacity: 0.8;
}

/* Прелоадер */
#loading-spinner {
<<<<<<< HEAD
    position: fixed;
    top: 50%;
    left: 50%;
    transform: translate(-50%, -50%);
    width: 40px;
    height: 40px;
    border: 4px solid rgba(255, 255, 255, 0.1);
    border-left-color: var(--color-icon-active);
    border-radius: 50%;
    display: none;
    animation: spin 1s linear infinite;
    z-index: 1000;
}
@keyframes spin { to { transform: translate(-50%, -50%) rotate(360deg); } }
=======
  position: absolute;
  left: 20px;
  bottom: 10px;
  width: 40px;
  height: 20px;
  display: none;
  z-index: 1000;
}

@keyframes dot-animation {
  0%, 20% { content: "   "; }
  40% { content: ".  "; }
  60% { content: ".. "; }
  80%, 100% { content: "..."; }
}

#loading-spinner::after {
  content: "";
  animation: dot-animation 1.5s infinite;
  font-size: 24px;
  font-weight: bold;
  color: var(--color-white-100);
  font-family: 'Roboto', sans-serif;
  display: inline-block;
  letter-spacing: 3px;
}

/* Удаляем стиль заголовка истории чата */
.history-title {
  display: none;
}

/* Стили видимых панелей (упрощенная анимация) */
.panel.left-panel,
.panel.right-panel {
    opacity: 1;
    visibility: visible;
    pointer-events: auto;
    transition: max-width 0.3s ease, padding 0.3s ease, opacity 0.3s ease, visibility 0s linear 0.3s;
}

/* Скрытие панелей через max-width/padding/opacity */
.panel.hidden {
    max-width: 0 !important;
    padding-left: 0 !important;
    padding-right: 0 !important;
    margin-left: 0 !important;
    margin-right: 0 !important;
    opacity: 0 !important;
    visibility: hidden !important;
    pointer-events: none !important;
    border: none !important;
    overflow: hidden !important;
    transition-delay: 0s, 0s, 0s, 0s, 0s, 0s, 0.3s;
}

/* Стили для голограммы */
.hologram {
    transition: transform 0.5s ease-in-out, margin-top 0.5s ease-in-out !important;
    transform-origin: center center !important;
    will-change: transform, margin-top !important;
}

.gesture-area.active ~ .main-area .hologram,
.gesture-area.active + .main-area .hologram {
    transform: scale(0.8) !important;
    margin-top: 5vh !important;
}

/* Стили для отладки */
.debug-panel {
    outline: 1px solid blue !important;
}

.debug-label {
    outline: 1px solid green !important;
}

/* Стили панелей */
.panel-section {
  transition: all 0.3s ease-in-out;
}

/* Стили для чата */
#chatHistory {
  display: flex;
  flex-direction: column;
  flex-grow: 1;
  overflow: hidden; /* Скрываем переполнение самого контейнера */
  padding: 0;
  min-height: 50px;
  background-color: var(--color-pure-black);
  position: relative;
}

#chatMessages {
  display: flex;
  flex-direction: column;
  justify-content: flex-end;
  width: 100%;
  height: 100%;
  min-height: 0; /* Позволяет flex-контейнеру сжиматься ниже контента */
  overflow-y: auto; /* Включаем вертикальный скроллбар */
  padding: 6px 8px 6px 6px; /* Увеличиваем правый отступ для скроллбара */
  gap: 6px;
  position: relative;
  scrollbar-width: thin; /* Тонкий скроллбар для Firefox */
  scrollbar-color: var(--color-black-66) var(--color-black-100);
  box-sizing: border-box;
}

/* Добавляем псевдоэлемент для обозначения места скроллбара также как в текстовом поле */
#chatHistory::after {
  content: "";
  position: absolute;
  top: 0;
  right: 0;
  width: 4px; /* Ширина скроллбара */
  height: 100%;
  background-color: var(--color-black-100); /* Цвет как у трека скроллбара */
  z-index: 10;
  pointer-events: none; /* Чтобы элемент не перехватывал клики */
}

/* Стили скроллбара для WebKit (Chrome, Safari) */
#chatMessages::-webkit-scrollbar {
  width: 4px; /* Узенький скроллбар */
  position: absolute;
  right: 0;
}

#chatMessages::-webkit-scrollbar-thumb {
  background: var(--color-black-66); /* Темносерый ползунок */
  border-radius: 0;
}

#chatMessages::-webkit-scrollbar-track {
  background: var(--color-black-100); /* Черный фон */
  margin: 0;
  border-radius: 0;
}

.chat-message {
  padding: var(--spacing-sm);
  margin: var(--spacing-xs) 0;
  border-radius: var(--border-radius-sm);
  max-width: 60%;
  word-wrap: break-word;
  background-color: transparent !important;
  font-family: 'Roboto', sans-serif;
  border: none !important;
  font-size: var(--font-size-base);
}

/* Сообщения пользователя выравниваются справа */
.user-message {
  align-self: flex-end;
  margin-left: auto;
  margin-right: 0; /* Отступ справа 0 */
}

/* Сообщения Триа выравниваются слева */
.tria-message {
  align-self: flex-start;
  border-right: 2px solid var(--button-action-bg);
  margin-right: auto;
  margin-left: 0; /* Отступ слева 0 */
}

#chatInputBar {
  flex-shrink: 0;
  display: flex;
  flex-direction: column;
  align-items: stretch;
  padding: 5px 4px 5px 5px; /* Устанавливаем правый отступ для резервирования места под скроллбар */
  background-color: var(--color-pure-black);
  border-top: none;
  width: 100%;
  position: relative; /* Добавляем для правильного позиционирования псевдоэлемента */
}

/* Добавляем псевдоэлемент для резервирования места скроллбара */
#chatInputBar::after {
  content: "";
  position: absolute;
  top: 0;
  right: 0;
  width: 4px; /* Ширина скроллбара */
  height: 100%;
  background-color: var(--color-black-100); /* Цвет как у трека скроллбара */
  z-index: 10;
}

#chatInput {
  flex-grow: 1;
  padding: var(--spacing-sm);
  margin-bottom: var(--spacing-sm);
  margin-right: 4px; /* Добавляем отступ справа для скроллбара */
  width: calc(100% - 4px); /* Учитываем отступ в ширине */
  box-sizing: border-box;
  background-color: var(--color-pure-black);
  color: var(--color-primary);
  outline: none;
  border: none;
  border-radius: var(--border-radius-sm);
  min-height: calc(var(--input-height) * 0.8);
  resize: none;
  overflow-y: auto;
  scrollbar-width: thin;
  scrollbar-color: var(--color-black-66) var(--color-black-100);
  font-size: var(--font-size-base);
  font-family: 'Roboto', sans-serif;
}

#chatInput::-webkit-scrollbar {
  width: 4px;
  position: absolute;
  right: 0;
}

#chatInput::-webkit-scrollbar-thumb {
  background: var(--color-black-66);
  border-radius: 0;
}

#chatInput::-webkit-scrollbar-track {
  background: var(--color-black-100);
  margin: 0;
  border-radius: 0;
}

#chatButton.active {
  color: var(--color-icon-active);
}

/* Разделительная линия */
.panel-divider {
  height: 1px;
  background-color: var(--panel-border);
  width: 100%;
  margin: 0;
  padding: 0;
  flex-shrink: 0;
  position: relative;
  border: none;
}

/* Контейнер для содержимого (верхняя часть панели) */
.content-container {
  flex-grow: 1;
  display: flex;
  flex-direction: column;
  overflow: hidden;
  min-height: 200px;
  margin-bottom: 10px; /* Увеличенный отступ снизу */
}

/* Контейнер для ввода (средняя часть) */
.input-container {
  flex-shrink: 0;
  display: flex;
  flex-direction: column;
  min-height: 120px;
  max-height: 200px;
  margin-top: 10px; /* Увеличенный отступ сверху */
}

/* Блок с элементами управления (нижняя часть панели) */
.controls-container {
  flex-shrink: 0;
  padding: 5px;
  background-color: var(--color-pure-black);
  display: flex;
  flex-direction: column;
  border-top: none;
  height: 40px; /* Фиксированная высота */
}

#chatButton.active {
  color: var(--color-icon-active);
}

#modelSelect {
  font-size: 14px;
  line-height: 1.4;
}

/* Правая панель (Таймлайн + Промпт) */
/* Общий стиль для SVG внутри кнопок */
.control-button svg {
    width: var(--icon-size);
    height: var(--icon-size);
    fill: currentColor;
}

/* Стиль для родительской кнопки */
.control-button {
    color: var(--color-icon);
    transition: color 0.15s ease-in-out;
}

/* Стиль для ховера на НЕотключенную кнопку */
.control-button:not(:disabled):hover {
    color: var(--color-icon-active);
}
>>>>>>> 756dd209

/* Состояние обнаружения рук */
#gesture-area.hands-detected {
    height: 80px;
    background-color: rgba(0, 0, 0, 0.8);
    border-top: 1px solid var(--color-black-33);
}

#gesture-area.hands-detected {
    height: 80px;
    background-color: rgba(0, 0, 0, 0.8);
    border-top: 1px solid var(--color-black-33);
}

#gesture-area.hands-detected ~ #grid-container {
    height: calc(100vh - 80px);
}

<<<<<<< HEAD
/* Панели в режиме скрытия */
.panel.left-panel,
.panel.right-panel {
    max-width: 100%;
    opacity: 1;
    visibility: visible;
    padding-left: var(--button-spacing);
    padding-right: var(--button-spacing);
    margin-left: 0;
    margin-right: 0;
    border-left-width: 0;
    border-right-width: 0;
}

.panel.hidden {
    max-width: 0;
    opacity: 0;
    padding-left: 0;
    padding-right: 0;
    margin-left: 0;
    margin-right: 0;
    border-left-width: 0;
    border-right-width: 0;
    pointer-events: none;
    visibility: hidden;
    transition-delay: 0s, 0s, 0s, 0s, 0s, 0s, 0.3s;
}

/* Дополнительные классы для 3D-модели */
.hologram {
    position: absolute;
    top: 50%;
    left: 50%;
    transform: translate(-50%, -50%);
    transition: transform 0.5s ease-in-out;
}

.gesture-area.active ~ .main-area .hologram,
.gesture-area.active + .main-area .hologram {
    transform: translate(-50%, -60%) scale(0.8);
    transition: transform 0.5s ease-in-out;
}

.debug-hologram {
    position: fixed;
    bottom: 10px;
    right: 10px;
}

.debug-panel {
    position: fixed;
    top: 10px;
    right: 10px;
}

.debug-label {
    position: fixed;
    bottom: 10px;
    left: 10px;
    font-size: 12px;
    color: white;
    background-color: rgba(0,0,0,0.5);
    padding: 5px;
    border-radius: 3px;
=======
/* Стили для кода */
.code-block, pre, code, #fileContent {
  font-family: 'Roboto Mono', monospace; /* Моноширинный шрифт для кода */
}

/* Классы шрифтов для разных элементов */
.font-interface {
  font-family: 'Inter', sans-serif;
}

.font-chat {
  font-family: 'Roboto', sans-serif;
}

.font-code {
  font-family: 'Roboto Mono', monospace;
}

.font-tooltip {
  font-family: 'Open Sans', sans-serif;
}

/* Применяем шрифты к конкретным элементам */
#versionTimeline .version-text p {
  font-family: 'Roboto', sans-serif;
}

.control-button, .panel-section h3, .prompt-controls select {
  font-family: 'Inter', sans-serif;
}

#topPromptInput, #chatInput {
  font-family: 'Roboto', sans-serif;
}

#integratedFileEditor textarea {
  font-family: 'Roboto Mono', monospace;
}

/* Скрыть мигающий курсор в пустых полях ввода */
textarea:placeholder-shown {
  caret-color: var(--color-white-100); /* Всегда показываем курсор */
}

/* Вернуть видимый курсор при фокусе, когда пользователь начинает вводить текст */
textarea:focus:not(:placeholder-shown) {
  caret-color: var(--color-white-100);
}

/* Обновление для placeholder в chat input, добавление пробела после "Tria" */
#chatInput::placeholder {
  letter-spacing: 0.2px; /* Небольшой отступ между символами */
  word-spacing: 3px; /* Увеличенный отступ между словами */
}

/* Автофокус в режиме чата */
.chat-mode {
  opacity: 1;
  transition: opacity 0.3s ease;
}

.chat-mode:focus-within {
  outline: none;
}

/* Индикатор загрузки для чата */
#loadingIndicator {
  position: absolute;
  left: 15px;
  bottom: 15px;
  width: 40px;
  height: 20px;
  z-index: 1000;
  display: none;
}

@keyframes chat-dot-animation {
  0%, 20% { content: "   "; }
  40% { content: ".  "; }
  60% { content: ".. "; }
  80%, 100% { content: "..."; }
}

#loadingIndicator::after {
  content: "";
  animation: chat-dot-animation 1.5s infinite;
  font-size: 24px;
  font-weight: bold;
  color: var(--color-white-100);
  font-family: 'Roboto', sans-serif;
  display: inline-block;
  letter-spacing: 3px;
>>>>>>> 756dd209
}


<|MERGE_RESOLUTION|>--- conflicted
+++ resolved
@@ -321,32 +321,6 @@
     background-color: var(--button-hover-bg);
 }
 
-/* Контейнеры видов правой панели */
-.right-panel-view {
-    display: none;
-    flex-grow: 1;
-    overflow-y: auto;
-    padding: var(--padding);
-    opacity: 0;
-    transition: opacity 0.3s ease-in-out;
-    height: 0;
-}
-
-<<<<<<< HEAD
-.right-panel-view.active-view {
-    display: block;
-    opacity: 1;
-    height: auto;
-}
-
-/* Таймлайн версий */
-#versionTimeline {
-    max-height: 70vh;
-    overflow-x: hidden;
-}
-
-/* Стилизация скроллбара для Webkit (Chrome, Safari) */
-=======
 /* Правая панель (Таймлайн + Промпт) */
 #versionTimeline, #chatHistory {
   flex-grow: 1;
@@ -369,7 +343,6 @@
   flex-direction: column;
 }
 
->>>>>>> 756dd209
 #versionTimeline::-webkit-scrollbar { width: 5px; }
 #versionTimeline::-webkit-scrollbar-thumb { background: var(--color-icon-disabled); border-radius: 3px; }
 #versionTimeline::-webkit-scrollbar-track { background: var(--color-pure-black); } /* Черный фон трека */
@@ -382,36 +355,6 @@
 }
 
 .timeline-item .version-label {
-<<<<<<< HEAD
-    font-size: 11px;
-    line-height: 1.4;
-    font-weight: bold;
-    opacity: 0.9;
-    margin-bottom: 5px;
-    display: flex;
-    justify-content: space-between;
-    align-items: center;
-}
-
-.version-label .version-number {
-    background-color: rgba(255, 255, 255, 0.15);
-    padding: 2px 5px;
-    border-radius: 3px;
-    font-size: 10px;
-    max-width: 150px;
-    overflow: hidden;
-    text-overflow: ellipsis;
-    white-space: nowrap;
-}
-
-.version-frame {
-    border: 1px solid var(--color-black-66);
-    padding: 5px;
-    border-radius: 4px;
-    min-height: 35px;
-    max-height: 200px;
-    background-color: rgba(255, 255, 255, 0.02);
-=======
     position: absolute !important;
     top: var(--spacing-sm) !important;
     left: var(--spacing-sm) !important;
@@ -432,7 +375,6 @@
     margin-bottom: calc(var(--font-size-small) * 1.4 - var(--font-size-small));
     padding: var(--spacing-sm);
     border-radius: var(--border-radius-sm);
->>>>>>> 756dd209
     cursor: pointer;
     transition: background-color 0.2s ease;
 }
@@ -444,35 +386,6 @@
 }
 
 .version-placeholder {
-<<<<<<< HEAD
-    color: var(--color-black-33);
-    font-style: italic;
-    font-size: 12px;
-    text-align: center;
-    padding: 10px;
-}
-
-.version-text {
-    max-height: 190px;
-    overflow-y: auto;
-}
-
-.version-text p {
-    font-size: 11px;
-    line-height: 1.4;
-    margin: 0;
-    white-space: pre-wrap;
-    overflow-x: auto;
-    max-width: 100%;
-    color: var(--color-black-33);
-    cursor: text;
-    user-select: text;
-}
-
-.version-text p::-webkit-scrollbar { width: 5px; }
-.version-text p::-webkit-scrollbar-track { background: #222; border-radius: 3px; }
-.version-text p::-webkit-scrollbar-thumb { background-color: #555; border-radius: 3px; }
-=======
     background-color: rgba(0, 0, 0, 0.2);
     border-radius: var(--border-radius-sm); 
     color: var(--color-primary);
@@ -497,61 +410,6 @@
     scrollbar-width: thin;
     scrollbar-color: var(--color-black-66) var(--color-black-95);
 }
->>>>>>> 756dd209
-
-/* Чат с Триа */
-#triaChatHistory {
-    display: flex;
-    flex-direction: column;
-}
-
-.chat-message {
-    margin-bottom: 10px;
-    padding: 8px 12px;
-    border-radius: 12px;
-    max-width: 80%;
-    position: relative;
-}
-
-.user-message {
-    align-self: flex-end;
-    background-color: var(--button-action-bg);
-    color: var(--color-white-100);
-    border-bottom-right-radius: 4px;
-}
-
-.tria-message {
-    align-self: flex-start;
-    background-color: var(--color-black-95);
-    color: var(--color-primary);
-    border-bottom-left-radius: 4px;
-}
-
-.paste-to-prompt-btn {
-    position: absolute;
-    right: 5px;
-    bottom: 5px;
-    background-color: var(--color-black-100);
-    color: var(--color-icon);
-    border: none;
-    border-radius: 50%;
-    width: 20px;
-    height: 20px;
-    font-size: 12px;
-    line-height: 1;
-    cursor: pointer;
-    opacity: 0;
-    transition: opacity 0.2s;
-}
-
-.chat-message:hover .paste-to-prompt-btn {
-    opacity: 0.7;
-}
-
-.paste-to-prompt-btn:hover {
-    opacity: 1 !important;
-    color: var(--color-icon-active);
-}
 
 /* Интегрированный редактор файлов */
 #integratedFileEditor {
@@ -559,46 +417,24 @@
 }
 
 #integratedFileEditor h3 {
-<<<<<<< HEAD
-    margin-top: 0;
-    margin-bottom: 10px;
-    font-size: 14px;
-=======
   font-size: var(--font-size-large);
   margin-top: 0;
   margin-bottom: var(--spacing-md);
->>>>>>> 756dd209
 }
 
 #integratedFileEditor ul#fileList { list-style: none; padding: 0; margin: 0 0 10px 0;}
 #integratedFileEditor li {
-<<<<<<< HEAD
-    padding: 5px;
-    cursor: pointer;
-    border-radius: 3px;
-    font-size: 13px;
-    transition: background-color 0.2s ease;
-=======
   padding: var(--spacing-sm) var(--spacing-md);
   cursor: pointer;
   margin-bottom: var(--spacing-xs);
   border-radius: var(--border-radius-sm);
   transition: background-color 0.2s;
   font-size: var(--font-size-base);
->>>>>>> 756dd209
 }
 
 #integratedFileEditor li:hover { background-color: var(--button-hover-bg); }
 #integratedFileEditor div#fileEditor { display: flex; flex-direction: column; }
 #integratedFileEditor textarea#fileContent {
-<<<<<<< HEAD
-    background-color: var(--input-bg);
-    color: var(--color-primary);
-    border: 1px solid var(--input-border);
-    padding: 5px;
-    margin-bottom: 5px;
-    font-family: monospace;
-=======
   flex-grow: 1; 
   width: 100%; 
   box-sizing: border-box; 
@@ -612,7 +448,6 @@
   overflow: auto; 
   white-space: pre; 
   min-height: clamp(100px, 20vh, 200px);
->>>>>>> 756dd209
 }
 
 #integratedFileEditor button#saveFile {
@@ -627,12 +462,6 @@
 
 /* Панель промпта */
 #promptBar {
-<<<<<<< HEAD
-    margin-top: auto;
-    padding: var(--padding);
-    display: flex;
-    flex-direction: column;
-=======
   flex-shrink: 0; 
   display: flex; 
   flex-direction: column; 
@@ -641,7 +470,6 @@
   background-color: var(--color-pure-black); 
   border-top: none;
   height: 120px; /* Фиксированная высота */
->>>>>>> 756dd209
 }
 
 #promptBar > * { margin-bottom: var(--padding); }
@@ -679,56 +507,6 @@
 
 /* Стили для селектора модели */
 .prompt-controls select {
-<<<<<<< HEAD
-    padding: 5px;
-    background-color: var(--input-bg);
-    color: var(--color-primary);
-    border: none;
-    border-radius: 3px;
-    font-size: clamp(13px, 2vmin, 15px);
-    flex: 1;
-}
-
-.prompt-controls select option {
-    background-color: var(--panel-bg);
-    color: var(--color-primary);
-}
-
-#toggleFilesButton {
-    padding: 5px 10px;
-    background-color: transparent;
-    color: var(--color-icon);
-    border: none;
-    border-radius: 3px;
-    cursor: pointer;
-}
-
-#toggleFilesButton:hover { background-color: var(--button-hover-bg); color: var(--color-primary); }
-
-#promptInput,
-#triaChatInput,
-textarea#promptText {
-    background-color: var(--input-bg);
-    color: var(--color-primary);
-    border: none;
-    border-radius: 3px;
-    padding: 8px;
-}
-
-#promptInput,
-#triaChatInput {
-    width: 100%;
-    resize: none;
-    font-size: clamp(13px, 2vmin, 15px);
-    line-height: 1.5;
-    outline: none;
-}
-
-#promptInput:focus,
-#triaChatInput:focus {
-    outline: none;
-    box-shadow: 0 0 0 1px var(--input-border);
-=======
   flex-grow: 1; 
   background-color: var(--color-pure-black); 
   color: var(--color-primary);
@@ -777,20 +555,9 @@
     height: var(--control-height);
     line-height: 1; 
     border-radius: var(--border-radius-sm);
->>>>>>> 756dd209
 }
 #toggleFilesButton:hover { background-color: var(--button-hover-bg); color: var(--color-primary); }
 
-<<<<<<< HEAD
-#submitTopPrompt {
-    padding: 5px 12px;
-    background-color: var(--button-action-bg);
-    color: white;
-    border: none;
-    border-radius: 3px;
-    cursor: pointer;
-    font-size: clamp(13px, 2vmin, 15px);
-=======
 /* Одинаковые стили для полей ввода, чтобы не было разницы в размерах */
 #topPromptInput, #chatInput {
   flex-grow: 1;
@@ -806,30 +573,10 @@
   resize: none;
   font-size: var(--font-size-base);
   line-height: 1.4;
->>>>>>> 756dd209
 }
 
 /* Кнопки управления */
 .control-button {
-<<<<<<< HEAD
-    width: var(--button-size);
-    height: var(--button-size);
-    border-radius: 50%;
-    border: none;
-    background-color: transparent;
-    cursor: pointer;
-    padding: 0;
-    margin: 0;
-    display: flex;
-    align-items: center;
-    justify-content: center;
-    color: var(--color-icon);
-    transition: background-color 0.2s ease,
-                color 0.2s ease,
-                transform 0.2s ease;
-    position: relative;
-    overflow: hidden;
-=======
   width: var(--button-size) !important;
   height: var(--button-size) !important;
   padding: 0;
@@ -843,7 +590,6 @@
   border-radius: var(--border-radius-md);
   transition: color 0.15s ease-in-out;
   font-size: calc(var(--button-size) * 0.6) !important;
->>>>>>> 756dd209
 }
 
 .control-button svg {
@@ -894,19 +640,6 @@
 }
 .modal.active { display: flex; }
 .modal-content {
-<<<<<<< HEAD
-    background-color: var(--panel-bg);
-    padding: 20px;
-    border-radius: 5px;
-    max-width: 90%;
-    max-height: 90%;
-}
-.close {
-    color: var(--color-icon);
-    float: right;
-    font-size: 24px;
-    cursor: pointer;
-=======
   background-color: var(--color-pure-black); 
   color: var(--color-primary);
   padding: calc(var(--padding) * 1.5); 
@@ -924,7 +657,6 @@
   font-size: var(--font-size-large); 
   font-weight: bold; 
   cursor: pointer;
->>>>>>> 756dd209
 }
 .close:hover, .close:focus { color: var(--color-primary); }
 .modal h2 { 
@@ -933,13 +665,6 @@
   font-size: var(--font-size-large);
 }
 .modal textarea {
-<<<<<<< HEAD
-    width: 100%;
-    padding: 10px;
-    margin-bottom: 10px;
-    background-color: var(--input-bg);
-    color: var(--color-primary);
-=======
   width: 100%; 
   background-color: var(--color-pure-black); 
   color: var(--color-primary);
@@ -950,17 +675,9 @@
   margin-bottom: var(--spacing-md); 
   resize: vertical;
   font-size: var(--font-size-base);
->>>>>>> 756dd209
 }
 .modal canvas { display: block; margin: 10px auto; border: 1px solid var(--color-black-66); }
 .modal button {
-<<<<<<< HEAD
-    padding: 8px 15px;
-    background-color: var(--button-action-bg);
-    color: var(--color-white-100);
-    border: none;
-    border-radius: 3px;
-=======
   padding: var(--spacing-sm) var(--spacing-md); 
   background-color: var(--button-action-bg); 
   color: white;
@@ -970,7 +687,6 @@
   margin-right: var(--spacing-md);
   height: var(--control-height);
   font-size: var(--font-size-button);
->>>>>>> 756dd209
 }
 .modal button:hover { background-color: var(--button-action-hover); }
 .modal button:disabled { background-color: #555; cursor: not-allowed; }
@@ -989,22 +705,6 @@
 
 /* Прелоадер */
 #loading-spinner {
-<<<<<<< HEAD
-    position: fixed;
-    top: 50%;
-    left: 50%;
-    transform: translate(-50%, -50%);
-    width: 40px;
-    height: 40px;
-    border: 4px solid rgba(255, 255, 255, 0.1);
-    border-left-color: var(--color-icon-active);
-    border-radius: 50%;
-    display: none;
-    animation: spin 1s linear infinite;
-    z-index: 1000;
-}
-@keyframes spin { to { transform: translate(-50%, -50%) rotate(360deg); } }
-=======
   position: absolute;
   left: 20px;
   bottom: 10px;
@@ -1310,9 +1010,23 @@
 .control-button:not(:disabled):hover {
     color: var(--color-icon-active);
 }
->>>>>>> 756dd209
-
-/* Состояние обнаружения рук */
+
+/* Стиль для отключенной кнопки */
+.control-button:disabled {
+    color: var(--color-icon-disabled);
+    cursor: not-allowed;
+    fill: currentColor;
+}
+
+#togglePanelsButton:hover svg {
+    fill: var(--color-icon-active) !important; /* Белый цвет иконки */
+}
+
+/* Логика иконок (НАША ВЕРСИЯ, БЕЗ !important пока) */
+#togglePanelsButton .icon-show-panels { display: block; } /* Показать ВЛЕВО */
+#togglePanelsButton .icon-hide-panels { display: none; } /* Скрыть ВПРАВО */
+#togglePanelsButton.show-mode .icon-show-panels { display: none; } /* Скрыть ВЛЕВО */
+#togglePanelsButton.show-mode .icon-hide-panels { display: block; } /* Показать ВПРАВО */
 #gesture-area.hands-detected {
     height: 80px;
     background-color: rgba(0, 0, 0, 0.8);
@@ -1329,72 +1043,6 @@
     height: calc(100vh - 80px);
 }
 
-<<<<<<< HEAD
-/* Панели в режиме скрытия */
-.panel.left-panel,
-.panel.right-panel {
-    max-width: 100%;
-    opacity: 1;
-    visibility: visible;
-    padding-left: var(--button-spacing);
-    padding-right: var(--button-spacing);
-    margin-left: 0;
-    margin-right: 0;
-    border-left-width: 0;
-    border-right-width: 0;
-}
-
-.panel.hidden {
-    max-width: 0;
-    opacity: 0;
-    padding-left: 0;
-    padding-right: 0;
-    margin-left: 0;
-    margin-right: 0;
-    border-left-width: 0;
-    border-right-width: 0;
-    pointer-events: none;
-    visibility: hidden;
-    transition-delay: 0s, 0s, 0s, 0s, 0s, 0s, 0.3s;
-}
-
-/* Дополнительные классы для 3D-модели */
-.hologram {
-    position: absolute;
-    top: 50%;
-    left: 50%;
-    transform: translate(-50%, -50%);
-    transition: transform 0.5s ease-in-out;
-}
-
-.gesture-area.active ~ .main-area .hologram,
-.gesture-area.active + .main-area .hologram {
-    transform: translate(-50%, -60%) scale(0.8);
-    transition: transform 0.5s ease-in-out;
-}
-
-.debug-hologram {
-    position: fixed;
-    bottom: 10px;
-    right: 10px;
-}
-
-.debug-panel {
-    position: fixed;
-    top: 10px;
-    right: 10px;
-}
-
-.debug-label {
-    position: fixed;
-    bottom: 10px;
-    left: 10px;
-    font-size: 12px;
-    color: white;
-    background-color: rgba(0,0,0,0.5);
-    padding: 5px;
-    border-radius: 3px;
-=======
 /* Стили для кода */
 .code-block, pre, code, #fileContent {
   font-family: 'Roboto Mono', monospace; /* Моноширинный шрифт для кода */
@@ -1487,7 +1135,6 @@
   font-family: 'Roboto', sans-serif;
   display: inline-block;
   letter-spacing: 3px;
->>>>>>> 756dd209
-}
-
-
+}
+
+
