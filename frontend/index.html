<!DOCTYPE html>
<html lang="ru">
<head>
  <meta charset="UTF-8">
  <meta name="viewport" content="width=device-width, initial-scale=1.0">
<<<<<<< HEAD
  <title>Holograms Media - Интерактивная 3D Аудиовизуализация</title>
  <meta name="description" content="Holograms Media: Интерактивные 3D аудиовизуализации звука (голограммы). Управление жестами, нейрокодинг, open-source проект на Three.js и MediaPipe.">
  <meta name="keywords" content="holograms, media, 3d, audio, visualization, spectrogram, webgl, three.js, mediapipe, gesture control, open source, neurocoding, голограмма, медиа, 3д, аудио, визуализация, спектрограмма, управление жестами, нейрокодинг">
  <meta name="author" content="NeuroCoderZ">
  <link rel="stylesheet" href="style.css">
  <!-- Favicon and Meta -->
  <link rel="icon" href="/favicon.ico" type="image/x-icon">
  <link rel="apple-touch-icon" href="/apple-touch-icon.png">
  <meta property="og:title" content="Holograms Media - Интерактивная 3D Аудиовизуализация">
  <meta property="og:description" content="Интерактивные 3D аудиовизуализации звука с управлением жестами. Open-source проект на Three.js и MediaPipe.">
  <meta property="og:image" content="https://holograms.media/og-image.jpg">
=======
  <title>Holograms Media</title>
  
  <!-- Подключение шрифтов -->
  <link rel="preconnect" href="https://fonts.googleapis.com">
  <link rel="preconnect" href="https://fonts.gstatic.com" crossorigin>
  <link href="https://fonts.googleapis.com/css2?family=Inter:wght@400;500;600&family=Open+Sans:wght@400;600&family=Roboto:wght@400;500&family=Roboto+Mono:wght@400;500&display=swap" rel="stylesheet">
  
  <link rel="stylesheet" href="/static/style.css">
  <!-- Favicon and Meta -->
  <link rel="icon" href="/static/favicon.ico" type="image/x-icon">
  <meta property="og:title" content="Holograms Media">
  <meta property="og:description" content="Interactive 3D Audio Visualizations">
  <meta property="og:image" content="/static/og-image.jpg">
>>>>>>> 756dd209
  <meta property="og:url" content="https://holograms.media/">
  <meta property="og:type" content="website">
  <meta name="twitter:card" content="summary_large_image">

  <!-- Import Map -->
  <script type="importmap">
  {
    "imports": {
      "three": "https://cdnjs.cloudflare.com/ajax/libs/three.js/r128/three.module.js",
      "three/examples/jsm/loaders/GLTFLoader.js": "https://cdn.jsdelivr.net/npm/three@0.128.0/examples/jsm/loaders/GLTFLoader.js"
    }
  }
  </script>
  <!-- MediaPipe Libraries -->
  <script src="https://cdn.jsdelivr.net/npm/@mediapipe/camera_utils/camera_utils.js" crossorigin="anonymous"></script>
  <script src="https://cdn.jsdelivr.net/npm/@mediapipe/drawing_utils/drawing_utils.js" crossorigin="anonymous"></script>
  <script src="https://cdn.jsdelivr.net/npm/@mediapipe/hands/hands.js" crossorigin="anonymous"></script>

  <!-- Libraries -->
  <script src="https://cdnjs.cloudflare.com/ajax/libs/tween.js/18.6.4/tween.umd.js"></script>
  <script src="https://cdnjs.cloudflare.com/ajax/libs/hammer.js/2.0.8/hammer.min.js"></script>
  <script src="https://cdnjs.cloudflare.com/ajax/libs/axios/1.6.8/axios.min.js"></script>
</head>
<body>

  <!-- Левая панель: Кнопки -->
  <div class="panel left-panel">
    <div id="button-container">
      <button id="fileButton" class="control-button" title="Загрузить аудиофайл" aria-label="Upload File"><svg xmlns="http://www.w3.org/2000/svg" height="24px" viewBox="0 -960 960 960" width="24px"><path d="M440-440H200v-80h240v-240h80v240h240v80H520v240h-80v-240Z"/></svg></button>
      <input type="file" id="fileInput" accept="audio/*" style="display: none;">
      <button id="playButton" class="control-button" title="Воспроизвести" disabled aria-label="Play Audio"><svg xmlns="http://www.w3.org/2000/svg" height="24px" viewBox="0 -960 960 960" width="24px"><path d="M320-200v-560l440 280-440 280Zm80-280Zm0 134 210-134-210-134v268Z"/></svg></button>
      <button id="pauseButton" class="control-button" title="Поставить на паузу" disabled aria-label="Pause Audio"><svg xmlns="http://www.w3.org/2000/svg" height="24px" viewBox="0 -960 960 960" width="24px"><path d="M520-200v-560h240v560H520Zm-320 0v-560h240v560H200Zm400-80h80v-400h-80v400Zm-320 0h80v-400h-80v400Zm0-400v400-400Zm320 0v400-400Z"/></svg></button>
      <button id="stopButton" class="control-button" title="Остановить воспроизведение" disabled aria-label="Stop Audio"><svg xmlns="http://www.w3.org/2000/svg" height="24px" viewBox="0 -960 960 960" width="24px"><path d="M320-640v320-320Zm-80 400v-480h480v480H240Zm80-80h320v-320H320v320Z"/></svg></button>
      <button id="micButton" class="control-button" title="Голограмма звука с микрофона" aria-label="Toggle Microphone Input"><svg xmlns="http://www.w3.org/2000/svg" height="24px" viewBox="0 -960 960 960" width="24px"><path d="M480-400q-50 0-85-35t-35-85v-240q0-50 35-85t85-35q50 0 85 35t35 85v240q0 50-35 85t-85 35Zm0-240Zm-40 520v-123q-104-14-172-93t-68-184h80q0 83 58.5 141.5T480-320q83 0 141.5-58.5T680-520h80q0 105-68 184t-172 93v123h-80Zm40-360q17 0 28.5-11.5T520-520v-240q0-17-11.5-28.5T480-800q-17 0-28.5 11.5T440-760v240q0 17 11.5 28.5T480-480Z"/></svg></button>
      <button id="fullscreenButton" class="control-button" title="Развернуть" aria-label="Toggle Fullscreen"><svg xmlns="http://www.w3.org/2000/svg" height="24px" viewBox="0 -960 960 960" width="24px"><path d="M120-120v-200h80v120h120v80H120Zm520 0v-80h120v-120h80v200H640ZM120-640v-200h200v80H200v120h-80Zm640 0v-120H640v-80h200v200h-80Z"/></svg></button>
      <button id="xrButton" class="control-button" title="Голограмма 360° (для очков и шлемов)" aria-label="Toggle XR Mode"><svg xmlns="http://www.w3.org/2000/svg" height="24px" viewBox="0 -960 960 960" width="24px"><path d="M320-280v-23q0-44 44-70.5T480-400q72 0 116 26.5t44 70.5v23H320Zm160-160q-33 0-56.5-23.5T400-520q0-33 23.5-56.5T480-600q33 0 56.5 23.5T560-520q0 33-23.5 56.5T480-440ZM120-592v306q14 13 34 22.5t46 14.5v-317q-22-5-42.5-11.5T120-592Zm720-1q-17 8-37 14.5T760-567v318q26-5 46-14.5t34-22.5v-307ZM280-154q-115-14-177.5-47T40-280v-400q0-57 113.5-88T480-799q213 0 326.5 31T920-680v400q0 46-62.5 79T680-154v-480q51-8 90.5-19.5T827-676q-43-17-147-30.5T480-720q-96 0-200 13.5T133-676q17 12 56.5 23t90.5 19v480ZM120-592v343-343Zm720-1v344-344Z"/></svg></button>
      <button id="gestureRecordButton" class="control-button" title="Ваши жесты" aria-label="Your Gestures"><svg xmlns="http://www.w3.org/2000/svg" height="24px" viewBox="0 -960 960 960" width="24px"><path d="M527-640 303-807q-14-10-16-26t8-30q10-14 26-16.5t30 7.5l224 168-48 64Zm-153-64-36 37q-5 5-9.5 10.5T320-645l-57-42q-14-10-16-26t8-30q10-14 26-16t30 8l63 47Zm284 123Zm85-48L439-856q-14-10-16.5-26t7.5-30q10-14 26-16t30 8l196 146 9-69q3-24 19-41t39-21l40-6 94 316q8 27 3 55t-22 51l-85 113q-2-24-10.5-46.5T746-465l54-72q6-8 7-17t-1-18l-48-163-15 106Zm-473 96-14-10q-14-10-16.5-26t7.5-30q10-14 26-16t30 8l1 1q-5 18-3.5 36.5T308-533h-38ZM80-280q-17 0-28.5-11.5T40-320q0-17 11.5-28.5T80-360h280v80H80Zm40 120q-17 0-28.5-11.5T80-200q0-17 11.5-28.5T120-240h240v80H120Zm80 120q-17 0-28.5-11.5T160-80q0-17 11.5-28.5T200-120h400q17 0 28.5-11.5T640-160v-200q0-10-4-18t-12-14L488-494l52 94H160q-17 0-28.5-11.5T120-440q0-17 11.5-28.5T160-480h244l-34-60q-12-21-9.5-44.5T380-625l28-28 264 197q23 17 35.5 42t12.5 54v200q0 50-35 85t-85 35H200Zm281-223Z"/></svg></button>
      <button id="hologramListButton" class="control-button" title="Ваши голограммы" aria-label="Your Holograms"><svg xmlns="http://www.w3.org/2000/svg" height="24px" viewBox="0 -960 960 960" width="24px"><path d="M440-181 240-296q-19-11-29.5-29T200-365v-230q0-22 10.5-40t29.5-29l200-115q19-11 40-11t40 11l200 115q19 11 29.5 29t10.5 40v230q0 22-10.5 40T720-296L520-181q-19 11-40 11t-40-11Zm0-92v-184l-160-93v185l160 92Zm80 0 160-92v-185l-160 93v184ZM80-680v-120q0-33 23.5-56.5T160-880h120v80H160v120H80ZM280-80H160q-33 0-56.5-23.5T80-160v-120h80v120h120v80Zm400 0v-80h120v-120h80v120q0 33-23.5 56.5T800-80H680Zm120-600v-120H680v-80h120q33 0 56.5 23.5T880-800v120h-80ZM480-526l158-93-158-91-158 91 158 93Zm0 45Zm0-45Zm40 69Zm-80 0Z"/></svg></button>
      <button id="scanButton" class="control-button" title="Сканировать голограмму" aria-label="Scan Hologram"><svg xmlns="http://www.w3.org/2000/svg" height="24px" viewBox="0 -960 960 960" width="24px"><path d="M40-120v-200h80v120h120v80H40Zm680 0v-80h120v-120h80v200H720ZM160-240v-480h80v480h-80Zm120 0v-480h40v480h-40Zm120 0v-480h80v480h-80Zm120 0v-480h120v480H520Zm160 0v-480h40v480h-40Zm80 0v-480h40v480h-40ZM40-640v-200h200v80H120v120H40Zm800 0v-120H720v-80h200v200h-80Z"/></svg></button>
      <button id="bluetoothButton" class="control-button" title="Эхолокация с помощью наушников" aria-label="Bluetooth Echolocation"><svg xmlns="http://www.w3.org/2000/svg" height="24px" viewBox="0 -960 960 960" width="24px"><path d="M440-80v-304L256-200l-56-56 224-224-224-224 56-56 184 184v-304h40l228 228-172 172 172 172L480-80h-40Zm80-496 76-76-76-74v150Zm0 342 76-74-76-76v150Z"/></svg></button>
      <button id="triaButton" class="control-button" title="Активация обучения ИИ Триа" aria-label="Activate Tria Training"><svg xmlns="http://www.w3.org/2000/svg" height="24px" viewBox="0 -960 960 960" width="24px"><path d="M323-160q-11 0-20.5-5.5T288-181l-78-139h58l40 80h92v-40h-68l-40-80H188l-57-100q-2-5-3.5-10t-1.5-10q0-4 5-20l57-100h104l40-80h68v-40h-92l-40 80h-58l78-139q5-10 14.5-15.5T323-800h97q17 0 28.5 11.5T460-760v160h-60l-40 40h100v120h-88l-40-80h-92l-40 40h108l40 80h112v200q0 17-11.5 28.5T420-160h-97Zm217 0q-17 0-28.5-11.5T500-200v-200h112l40-80h108l-40-40h-92l-40 80h-88v-120h100l-40-40h-60v-160q0-17 11.5-28.5T540-800h97q11 0 20.5 5.5T672-779l78 139h-58l-40-80h-92v40h68l40 80h104l57 100q2 5 3.5 10t1.5 10q0 4-5 20l-57 100H668l-40 80h-68v40h92l40-80h58l-78 139q-5 10-14.5 15.5T637-160h-97Z"/></svg></button>
      <button id="telegramLinkButton" class="control-button" title="Перейти в Telegram-чат проекта" aria-label="Telegram Project Chat"><svg width="24px" height="24px" viewBox="0 0 1000 1000" xmlns="http://www.w3.org/2000/svg"><circle fill="transparent" cx="500" cy="500" r="500"/><path d="M226.328419,494.722069 C372.088573,431.216685 469.284839,389.350049 517.917216,369.122161 C656.772535,311.36743 685.625481,301.334815 704.431427,301.003532 C708.567621,300.93067 717.815839,301.955743 723.806446,306.816707 C728.864797,310.92121 730.256552,316.46581 730.922551,320.357329 C731.588551,324.248848 732.417879,333.113828 731.758626,340.040666 C724.234007,419.102486 691.675104,610.964674 675.110982,699.515267 C668.10208,736.984342 654.301336,749.547532 640.940618,750.777006 C611.904684,753.448938 589.856115,731.588035 561.733393,713.153237 C517.726886,684.306416 492.866009,666.349181 450.150074,638.200013 C400.78442,605.66878 432.786119,587.789048 460.919462,558.568563 C468.282091,550.921423 596.21508,434.556479 598.691227,424.000355 C599.00091,422.680135 599.288312,417.758981 596.36474,415.160431 C593.441168,412.561881 589.126229,413.450484 586.012448,414.157198 C581.598758,415.158943 511.297793,461.625274 375.109553,553.556189 C355.154858,567.258623 337.080515,573.934908 320.886524,573.585046 C303.033948,573.199351 268.692754,563.490928 243.163606,555.192408 C211.851067,545.013936 186.964484,539.632504 189.131547,522.346309 C190.260287,513.342589 202.659244,504.134509 226.328419,494.722069 Z"/></svg></button>
      <button id="githubButton" class="control-button" title="GitHub Репозиторий" aria-label="GitHub Repository"><svg width="24px" height="24px" viewBox="0 0 98 96" xmlns="http://www.w3.org/2000/svg"><path fill-rule="evenodd" clip-rule="evenodd" d="M48.854 0C21.839 0 0 22 0 49.217c0 21.756 13.993 40.172 33.405 46.69 2.427.49 3.316-1.059 3.316-2.362 0-1.141-.08-5.052-.08-9.127-13.59 2.934-16.42-5.867-16.42-5.867-2.184-5.704-5.42-7.17-5.42-7.17-4.448-3.015.324-3.015.324-3.015 4.934.326 7.523 5.052 7.523 5.052 4.367 7.496 11.404 5.378 14.235 4.074.404-3.178 1.699-5.378 3.074-6.6-10.839-1.141-22.243-5.378-22.243-24.283 0-5.378 1.94-9.778 5.014-13.2-.485-1.222-2.184-6.275.486-13.038 0 0 4.125-1.304 13.426 5.052a46.97 46.97 0 0 1 12.214-1.63c4.125 0 8.33.571 12.213 1.63 9.302-6.356 13.427-5.052 13.427-5.052 2.67 6.763.97 11.816.485 13.038 3.155 3.422 5.015 7.822 5.015 13.2 0 18.905-11.404 23.06-22.324 24.283 1.78 1.548 3.316 4.481 3.316 9.126 0 6.6-.08 11.897-.08 13.526 0 1.304.89 2.853 3.316 2.364 19.412-6.52 33.405-24.935 33.405-46.691C97.707 22 75.788 0 48.854 0z"/></svg></button>
      <button id="installPwaButton" class="control-button" title="Установить на устройство" aria-label="Install PWA"><svg xmlns="http://www.w3.org/2000/svg" height="24px" viewBox="0 -960 960 960" width="24px"><path d="M480-320 280-520l56-58 104 104v-326h80v326l104-104 56 58-200 200ZM240-160q-33 0-56.5-23.5T160-240v-120h80v120h480v-120h80v120q0 33-23.5 56.5T720-160H240Z"/></svg></button>
    </div>
  </div>

  <!-- Центральная область -->
  <div class="main-area">
    <!-- Область Голограммы -->
    <div id="grid-container">
      <!-- Область жестов теперь внутри grid-container или main-area? -->
      <div id="gesture-area">
          <div id="gesture-line"></div>
      </div>
    </div>
  </div>

  <!-- Правая панель: Таймлайн и Промпт -->
  <div class="panel right-panel">
<<<<<<< HEAD
    <!-- Кнопки переключения видов правой панели -->
    <div class="view-toggles">
      <button id="viewTimelineBtn" class="view-toggle-btn active" title="Показать Таймлайн Версий">Таймлайн</button>
      <button id="viewChatBtn" class="view-toggle-btn" title="Показать Чат с Триа">Чат</button>
      <button id="viewGesturesBtn" class="view-toggle-btn" title="Показать Мои Жесты">Жесты</button>
      <button id="viewHologramsBtn" class="view-toggle-btn" title="Показать Мои Голограммы">Голограммы</button>
=======
    <!-- Контейнер для содержимого - переключаемые области -->
    <div class="content-container">
      <!-- Таймлайн (Режим по умолчанию) -->
      <div id="versionTimeline" class="panel-section default-mode">
      <div id="versionFrames"></div>
      </div>

      <!-- История чата с Триа (Режим чата) -->
      <div id="chatHistory" class="panel-section chat-mode" style="display: none;">
        <div id="chatMessages">
          <div id="loadingIndicator"></div>
        </div>
      </div>
>>>>>>> 756dd209
    </div>

    <!-- Основные виды правой панели -->
    <div id="versionTimeline" class="right-panel-view active-view">
      <div id="versionFrames"></div> <!-- Существующий контент таймлайна -->
    </div>

    <div id="triaChatHistory" class="right-panel-view" style="display: none;">
      <!-- Сюда будут добавляться сообщения чата -->
      <p style="text-align: center; margin-top: 20px; color: grey;">История чата пуста</p>
        </div>
    
    <div id="myGesturesView" class="right-panel-view" style="display: none;">
      <!-- Сюда будет добавляться список жестов -->
      <p style="text-align: center; margin-top: 20px; color: grey;">Список жестов пуст</p>
    </div>
    
    <div id="myHologramsView" class="right-panel-view" style="display: none;">
      <!-- Сюда будет добавляться список голограмм -->
      <p style="text-align: center; margin-top: 20px; color: grey;">Список голограмм пуст</p>
    </div>

<<<<<<< HEAD
    <!-- Панель Промпта -->
    <div id="promptBar">
      <textarea id="promptInput" rows="3" placeholder="Что бы вы хотели изменить?"></textarea>
      <textarea id="triaChatInput" rows="3" placeholder="Спроси Триа..." style="display: none;"></textarea>
        <div class="prompt-controls">
            <button id="toggleFilesButton">Files</button>
            <select id="modelSelect">
                <option value="mistral/mistral-small-latest">Mistral Small</option>
                <option value="mistral/mistral-large-latest">Mistral Large</option>
                <option value="codestral/codestral-latest">Codestral</option>
            </select>
            <button id="submitTopPrompt">Применить</button>
=======
    <!-- Общая разделительная линия (всегда видимая) -->
    <div class="panel-divider"></div>

    <!-- Контейнер для ввода - переключаемые области -->
    <div class="input-container">
      <!-- Поле ввода промпта (Режим по умолчанию) -->
      <div id="promptBar" class="panel-section default-mode">
        <textarea id="topPromptInput" rows="3" placeholder="Что бы вы хотели изменить?"></textarea>
      </div>
      
      <!-- Поле ввода чата (Режим чата) -->
      <div id="chatInputBar" class="panel-section chat-mode" style="display: none;">
        <textarea id="chatInput" rows="3" placeholder="Введите сообщение для Триа ..."></textarea>
      </div>
    </div>

    <!-- Блок с элементами управления (всегда видимый внизу) -->
    <div class="controls-container">
        <div class="prompt-controls">
        <button id="chatButton" class="control-button" title="Чат">
          <svg xmlns="http://www.w3.org/2000/svg" height="24px" viewBox="0 -960 960 960" width="24px" fill="#e3e3e3">
            <path d="M240-400h320v-80H240v80Zm0-120h480v-80H240v80Zm0-120h480v-80H240v80ZM80-80v-720q0-33 23.5-56.5T160-880h640q33 0 56.5 23.5T880-800v480q0 33-23.5 56.5T800-240H240L80-80Zm126-240h594v-480H160v525l46-45Zm-46 0v-480 480Z"/>
          </svg>
        </button>
          <select id="modelSelect">
            <option value="mistral/mistral-small-latest">Mistral Small</option>
            <option value="mistral/mistral-large-latest">Mistral Large</option>
            <option value="codestral/codestral-latest">Codestral</option>
          </select>
        <!-- Кнопка применить (видима в режиме по умолчанию) -->
        <button id="submitTopPrompt" class="default-mode">Применить</button>
        <!-- Кнопка отправить (видима в режиме чата) -->
        <button id="submitChatMessage" class="chat-mode" style="display: none;">Отправить</button>
>>>>>>> 756dd209
        </div>
    </div>
  </div>

  <!-- Модальные окна -->
  <div id="gestureModal" class="modal">
    <div class="modal-content">
      <span id="closeGestureModal" class="close">×</span>
      <h2>Record Gesture</h2>
      <canvas id="gestureCanvas" width="300" height="300"></canvas>
      <p id="gestureStatus">Press Start to record gesture...</p>
      <button id="startRecordingButton">Start Recording</button>
      <button id="stopRecordingButton" disabled>Stop Recording</button>
    </div>
  </div>
  <div id="promptModal" class="modal">
    <div class="modal-content">
      <span id="closePromptModal" class="close">×</span>
      <h2>Enter Prompt</h2>
      <textarea id="promptText" rows="4" placeholder="Enter your prompt here..."></textarea>
      <button id="submitPrompt">Отправить</button>
    </div>
  </div>

  <!-- Интегрированный редактор файлов (перемещен в модальное окно) -->
  <div id="fileEditorModal" class="modal">
    <div class="modal-content">
      <span id="closeFileEditorModal" class="close">×</span>
      <h2>Project Files</h2>
      <div id="integratedFileEditor">
        <ul id="fileList">
          <li data-file="script.js">script.js</li>
          <li data-file="style.css">style.css</li>
          <li data-file="index.html">index.html</li>
        </ul>
        <div id="fileEditor">
          <textarea id="fileContent" rows="15" spellcheck="false"></textarea>
          <button id="saveFile">Save</button>
        </div>
      </div>
    </div>
  </div>

  <!-- Скрытые элементы -->
  <video id="camera-view" autoplay playsinline style="display: none;"></video>
  <canvas id="previewCanvas" style="display: none;"></canvas>

  <!-- Прелоадер -->
  <div id="loading-spinner"></div>

<<<<<<< HEAD
  <!-- Универсальная кнопка скрытия/показа панелей -->
=======
  <!-- !!! НОВАЯ УНИВЕРСАЛЬНАЯ КНОПКА ПЕРЕД ЗАКРЫТИЕМ BODY !!! -->

  <!-- Подключение JavaScript со старыми файлами для обратной совместимости -->
  <script src="/static/script.js?v=1.0" type="module"></script>
  <script src="/static/tria_mode.js?v=1.0" type="module"></script>
  
  <!-- Подключение новой модульной структуры -->
  <script src="/static/js/main.js" type="module"></script>

>>>>>>> 756dd209
  <button id="togglePanelsButton" class="control-button panel-toggle-universal" title="Скрыть/Показать панели">
    <!-- SVG: Стрелка ВПРАВО (Показать панель) -->
    <svg class="icon-hide-panels" xmlns="http://www.w3.org/2000/svg" height="24px" viewBox="0 -960 960 960" width="24px" fill="currentColor">
      <path d="M500-640v320l160-160-160-160ZM200-120q-33 0-56.5-23.5T120-200v-560q0-33 23.5-56.5T200-840h560q33 0 56.5 23.5T840-760v560q0 33-23.5 56.5T760-120H200Zm120-80v-560H200v560h120Zm80 0h360v-560H400v560Zm-80 0H200h120Z"/>
    </svg>
    <!-- SVG: Стрелка ВЛЕВО (Скрыть панель) -->
    <svg class="icon-show-panels" xmlns="http://www.w3.org/2000/svg" height="24px" viewBox="0 -960 960 960" width="24px" fill="currentColor">
      <path d="M660-320v-320L500-480l160 160ZM200-120q-33 0-56.5-23.5T120-200v-560q0-33 23.5-56.5T200-840h560q33 0 56.5 23.5T840-760v560q0 33-23.5 56.5T760-120H200Zm120-80v-560H200v560h120Zm80 0h360v-560H400v560Zm-80 0H200h120Z"/>
    </svg>
  </button>

  <!-- Импортируем модуль tria_mode.js перед основным скриптом -->
  <script type="module" src="tria_mode.js?v=1.0"></script>
  
  <!-- Импортируем модуль rightPanelManager.js -->
  <script type="module" src="rightPanelManager.js?v=1.0"></script>
  
  <!-- Импортируем модуль chatMessages.js -->
  <script type="module" src="chatMessages.js?v=1.0"></script>
  
  <!-- Основной скрипт -->
  <script type="module" src="script.js?v=1.0"></script>
</body>
</html><|MERGE_RESOLUTION|>--- conflicted
+++ resolved
@@ -3,19 +3,6 @@
 <head>
   <meta charset="UTF-8">
   <meta name="viewport" content="width=device-width, initial-scale=1.0">
-<<<<<<< HEAD
-  <title>Holograms Media - Интерактивная 3D Аудиовизуализация</title>
-  <meta name="description" content="Holograms Media: Интерактивные 3D аудиовизуализации звука (голограммы). Управление жестами, нейрокодинг, open-source проект на Three.js и MediaPipe.">
-  <meta name="keywords" content="holograms, media, 3d, audio, visualization, spectrogram, webgl, three.js, mediapipe, gesture control, open source, neurocoding, голограмма, медиа, 3д, аудио, визуализация, спектрограмма, управление жестами, нейрокодинг">
-  <meta name="author" content="NeuroCoderZ">
-  <link rel="stylesheet" href="style.css">
-  <!-- Favicon and Meta -->
-  <link rel="icon" href="/favicon.ico" type="image/x-icon">
-  <link rel="apple-touch-icon" href="/apple-touch-icon.png">
-  <meta property="og:title" content="Holograms Media - Интерактивная 3D Аудиовизуализация">
-  <meta property="og:description" content="Интерактивные 3D аудиовизуализации звука с управлением жестами. Open-source проект на Three.js и MediaPipe.">
-  <meta property="og:image" content="https://holograms.media/og-image.jpg">
-=======
   <title>Holograms Media</title>
   
   <!-- Подключение шрифтов -->
@@ -29,7 +16,6 @@
   <meta property="og:title" content="Holograms Media">
   <meta property="og:description" content="Interactive 3D Audio Visualizations">
   <meta property="og:image" content="/static/og-image.jpg">
->>>>>>> 756dd209
   <meta property="og:url" content="https://holograms.media/">
   <meta property="og:type" content="website">
   <meta name="twitter:card" content="summary_large_image">
@@ -90,14 +76,6 @@
 
   <!-- Правая панель: Таймлайн и Промпт -->
   <div class="panel right-panel">
-<<<<<<< HEAD
-    <!-- Кнопки переключения видов правой панели -->
-    <div class="view-toggles">
-      <button id="viewTimelineBtn" class="view-toggle-btn active" title="Показать Таймлайн Версий">Таймлайн</button>
-      <button id="viewChatBtn" class="view-toggle-btn" title="Показать Чат с Триа">Чат</button>
-      <button id="viewGesturesBtn" class="view-toggle-btn" title="Показать Мои Жесты">Жесты</button>
-      <button id="viewHologramsBtn" class="view-toggle-btn" title="Показать Мои Голограммы">Голограммы</button>
-=======
     <!-- Контейнер для содержимого - переключаемые области -->
     <div class="content-container">
       <!-- Таймлайн (Режим по умолчанию) -->
@@ -111,12 +89,6 @@
           <div id="loadingIndicator"></div>
         </div>
       </div>
->>>>>>> 756dd209
-    </div>
-
-    <!-- Основные виды правой панели -->
-    <div id="versionTimeline" class="right-panel-view active-view">
-      <div id="versionFrames"></div> <!-- Существующий контент таймлайна -->
     </div>
 
     <div id="triaChatHistory" class="right-panel-view" style="display: none;">
@@ -134,20 +106,6 @@
       <p style="text-align: center; margin-top: 20px; color: grey;">Список голограмм пуст</p>
     </div>
 
-<<<<<<< HEAD
-    <!-- Панель Промпта -->
-    <div id="promptBar">
-      <textarea id="promptInput" rows="3" placeholder="Что бы вы хотели изменить?"></textarea>
-      <textarea id="triaChatInput" rows="3" placeholder="Спроси Триа..." style="display: none;"></textarea>
-        <div class="prompt-controls">
-            <button id="toggleFilesButton">Files</button>
-            <select id="modelSelect">
-                <option value="mistral/mistral-small-latest">Mistral Small</option>
-                <option value="mistral/mistral-large-latest">Mistral Large</option>
-                <option value="codestral/codestral-latest">Codestral</option>
-            </select>
-            <button id="submitTopPrompt">Применить</button>
-=======
     <!-- Общая разделительная линия (всегда видимая) -->
     <div class="panel-divider"></div>
 
@@ -181,7 +139,6 @@
         <button id="submitTopPrompt" class="default-mode">Применить</button>
         <!-- Кнопка отправить (видима в режиме чата) -->
         <button id="submitChatMessage" class="chat-mode" style="display: none;">Отправить</button>
->>>>>>> 756dd209
         </div>
     </div>
   </div>
@@ -232,9 +189,6 @@
   <!-- Прелоадер -->
   <div id="loading-spinner"></div>
 
-<<<<<<< HEAD
-  <!-- Универсальная кнопка скрытия/показа панелей -->
-=======
   <!-- !!! НОВАЯ УНИВЕРСАЛЬНАЯ КНОПКА ПЕРЕД ЗАКРЫТИЕМ BODY !!! -->
 
   <!-- Подключение JavaScript со старыми файлами для обратной совместимости -->
@@ -244,7 +198,6 @@
   <!-- Подключение новой модульной структуры -->
   <script src="/static/js/main.js" type="module"></script>
 
->>>>>>> 756dd209
   <button id="togglePanelsButton" class="control-button panel-toggle-universal" title="Скрыть/Показать панели">
     <!-- SVG: Стрелка ВПРАВО (Показать панель) -->
     <svg class="icon-hide-panels" xmlns="http://www.w3.org/2000/svg" height="24px" viewBox="0 -960 960 960" width="24px" fill="currentColor">
