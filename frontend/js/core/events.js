// frontend/js/core/events.js - Модуль для настройки обработчиков событий

<<<<<<< HEAD
import { uiElements } from '../ui/uiManager.js';
import { applyPromptWithTriaMode } from '../ai/tria_mode.js';
import { togglePanels } from '../ui/panelManager.js';
import { state } from './init.js';
import { toggleChatMode } from '../ui/uiManager.js';
=======
import { uiElements as ui, togglePanels, toggleChatMode } from '../ui/uiManager.js';
// import { state } from './init.js'; // Удалено, так как state не используется в этом файле напрямую, а через uiElements или другие импорты
>>>>>>> c4cd968b
// TODO: Reimplement playback functionality
// TODO: Reimplement microphone recording functionality
// TODO: Reimplement file upload functionality
// TODO: Reimplement XR mode functionality
// TODO: Reimplement gesture recording functionality
// import { toggleFullscreen } from '../utils/fullscreen.js'; // Оставляем, т.к. fullscreen.js не в списке 404
// import { sendPrompt } from '../ai/prompts.js'; // Оставляем, т.к. prompts.js не в списке 404
import { sendChatMessage } from '../ai/chat.js';

// Создаем алиас для uiElements для совместимости с существующим кодом
const ui = uiElements;

// Установка основных обработчиков событий
export function setupEventListeners() {
  console.log('Настройка обработчиков событий...');
  
  // Обработчики кнопок основного интерфейса
  setupButtonListeners();
  
  // Обработчики для модальных окон
  setupModalListeners();
  
  // Обработчики для ввода текста и промптов
  setupTextInputListeners();
  
  // Обработчики для ресайза и ориентации
  setupWindowListeners();
  
  // Обработчики для файлов
  setupFileListeners();
  
  console.log('Обработчики событий настроены.');
}

// Настройка обработчиков кнопок
function setupButtonListeners() {
  // Кнопки управления панелями
  if (ui.togglePanelsButton) {
    ui.togglePanelsButton.addEventListener('click', togglePanels);
  }
  
  // Кнопки аудио управления - Listeners are now handled by audioFilePlayer.js and microphoneManager.js
  
  // Кнопка полноэкранного режима
  if (ui.buttons.fullscreenButton) {
    // TODO: Implement toggleFullscreen (Module utils/fullscreen.js might be needed)
    ui.buttons.fullscreenButton.addEventListener('click', () => console.log('TODO: Implement toggleFullscreen'));
  }
  
  // Кнопка файлов - Listener is now handled by audioFilePlayer.js
  
  // Кнопка XR режима
  if (ui.buttons.xrButton) {
    ui.buttons.xrButton.addEventListener('click', () => {
      // TODO: Implement enterXRMode (Module xr.js might be needed)
      console.log('TODO: Implement enterXRMode');
    });
  }
  
  // Кнопка записи жестов
  if (ui.buttons.gestureRecordButton) {
    ui.buttons.gestureRecordButton.addEventListener('click', () => {
      if (ui.buttons.gestureRecordButton.classList.contains('active')) {
        // TODO: Implement stopGestureRecording (Module recording.js might be needed)
        console.log('TODO: Implement stopGestureRecording');
      } else {
        // TODO: Implement startGestureRecording (Module recording.js might be needed)
        console.log('TODO: Implement startGestureRecording');
      }
    });
  }
  
  // Кнопка сканирования
  if (ui.buttons.scanButton) {
    ui.buttons.scanButton.addEventListener('click', () => {
      if (ui.buttons.xrButton.classList.contains('active')) {
        // TODO: Implement exitXRMode (Module xr.js might be needed)
        console.log('TODO: Implement exitXRMode');
      } else {
        // TODO: Implement enterXRMode (Module xr.js might be needed)
        console.log('TODO: Implement enterXRMode');
      }
    });
  }
  
  // Кнопка чата
  if (ui.buttons.chatButton) {
    ui.buttons.chatButton.addEventListener('click', toggleChatMode);
  }
} // Закрываем функцию setupButtonListeners

// Настройка обработчиков модальных окон
function setupModalListeners() {
  // Обработчики для модального окна жестов
  if (ui.modals.gestureModal) {
    // Закрытие модального окна при клике вне его содержимого
    ui.modals.gestureModal.addEventListener('click', (e) => {
      if (e.target === ui.modals.gestureModal) {
        ui.modals.gestureModal.style.display = 'none';
      }
    });
    
    // Кнопки в модальном окне жестов
    if (ui.actions.startRecordingButton) {
      // TODO: Implement startGestureRecording (Module recording.js might be needed)
      ui.actions.startRecordingButton.addEventListener('click', () => {
        console.log('TODO: Implement startGestureRecording');
      });
    }
    
    if (ui.actions.stopRecordingButton) {
      // TODO: Implement stopGestureRecording (Module recording.js might be needed)
      ui.actions.stopRecordingButton.addEventListener('click', () => console.log('TODO: Implement stopGestureRecording'));
    }
  }
  
  // Обработчики для модального окна промпта
  if (ui.modals.promptModal) {
    // Закрытие модального окна при клике вне его содержимого
    ui.modals.promptModal.addEventListener('click', (e) => {
      if (e.target === ui.modals.promptModal) {
        ui.modals.promptModal.style.display = 'none';
      }
    });
    
    // Кнопка отправки промпта
    if (ui.actions.submitPrompt) {
      ui.actions.submitPrompt.addEventListener('click', () => {
        if (ui.inputs.promptText) {
          // TODO: Implement sendPrompt (Module prompts.js might be needed)
          console.log('TODO: Implement sendPrompt (from modal)');
          ui.modals.promptModal.style.display = 'none';
        }
      });
    }
  }
}

// Настройка обработчиков для ввода текста
function setupTextInputListeners() {
  // Поле ввода промпта и кнопка отправки
  if (ui.inputs.topPromptInput && ui.actions.submitTopPrompt) {
    ui.actions.submitTopPrompt.addEventListener('click', () => {
      // TODO: Implement sendPrompt (Module prompts.js might be needed)
      console.log('TODO: Implement sendPrompt (from top input)');
    });
    
    // Отправка по Enter
    ui.inputs.topPromptInput.addEventListener('keypress', (e) => {
      if (e.key === 'Enter' && !e.shiftKey) {
        e.preventDefault();
        // TODO: Implement sendPrompt (Module prompts.js might be needed)
        console.log('TODO: Implement sendPrompt (from top input on Enter)');
      }
    });
  }
  
  // Поле ввода чата и кнопка отправки
  if (ui.inputs.chatInput && ui.actions.submitChatMessage) {
    ui.actions.submitChatMessage.addEventListener('click', () => {
      sendChatMessage(ui.inputs.chatInput.value);
    });
    
    // Отправка по Enter
    ui.inputs.chatInput.addEventListener('keypress', (e) => {
      if (e.key === 'Enter' && !e.shiftKey) {
        e.preventDefault();
        sendChatMessage(ui.inputs.chatInput.value);
      }
    });
  }
}

// Настройка обработчиков для окна
function setupWindowListeners() {
  // Обработчик изменения размера окна
  window.addEventListener('resize', () => {
    // Обновление макета голограммы
    requestAnimationFrame(() => {
      // Расширенная проверка перед вызовом updateHologramLayout
      // Проверяем наличие всех необходимых компонентов UI и Three.js
      if (ui && ui.containers && ui.containers.gridContainer && ui.containers.gestureArea && 
          state && state.hologramPivot && state.scene && state.camera && state.renderer) {
        // Все необходимые компоненты доступны, можно обновлять макет
        updateHologramLayout(state.handsVisible);
      } else {
        // Если какой-то компонент отсутствует, выводим подробное предупреждение
        const missingComponents = [];
        if (!ui || !ui.containers) missingComponents.push('ui.containers');
        if (ui && ui.containers && !ui.containers.gridContainer) missingComponents.push('gridContainer');
        if (ui && ui.containers && !ui.containers.gestureArea) missingComponents.push('gestureArea');
        if (!state) missingComponents.push('state');
        if (state && !state.hologramPivot) missingComponents.push('hologramPivot');
        if (state && !state.scene) missingComponents.push('scene');
        if (state && !state.camera) missingComponents.push('camera');
        if (state && !state.renderer) missingComponents.push('renderer');
        
        console.warn(`[Events/resize] Skipping updateHologramLayout: missing components: ${missingComponents.join(', ')}`);
        
        // Пытаемся инициализировать hologramPivot из глобального объекта, если он доступен
        if (state && !state.hologramPivot && window.hologramPivot) {
          state.hologramPivot = window.hologramPivot;
          console.log('hologramPivot инициализирован из глобального объекта в обработчике resize');
        }
        
        // Пытаемся инициализировать scene из глобального объекта, если он доступен
        if (state && !state.scene && window.scene) {
          state.scene = window.scene;
          console.log('scene инициализирована из глобального объекта в обработчике resize');
        }
      }
    });
    
    // Обработка трехмерной сцены
    if (state && state.renderer && state.camera) { // Добавлена проверка на state и его свойства
      // Размеры должны браться из gridContainer, если он есть, или из window
      const container = ui.containers && ui.containers.gridContainer ? ui.containers.gridContainer : window;
      const newWidth = container.innerWidth || container.clientWidth;
      const newHeight = container.innerHeight || container.clientHeight;

      state.renderer.setSize(newWidth, newHeight);
      state.camera.aspect = newWidth / newHeight;
      state.camera.updateProjectionMatrix();
    }
  });
  
  // Обработчик изменения ориентации для мобильных устройств
  window.addEventListener('orientationchange', () => {
    setTimeout(() => {
      window.dispatchEvent(new Event('resize'));
    }, 200);
  });
}

// Настройка обработчиков для файлов
function setupFileListeners() {
  // Обработчики для файлов - Listener for ui.inputs.fileInput (audio file) is now handled by audioFilePlayer.js
  // If there were other file inputs for different purposes, they would remain here.
}

// Вспомогательные функции для обработки событий

// TODO: Reimplement toggleMicrophone function
// TODO: Reimplement toggleXRMode function
// TODO: Reimplement toggleGestureRecording function<|MERGE_RESOLUTION|>--- conflicted
+++ resolved
@@ -1,15 +1,278 @@
-// frontend/js/core/events.js - Модуль для настройки обработчиков событий
-
-<<<<<<< HEAD
+import { state } from './init.js';
+import { applyPromptWithTriaMode } from '../ai/tria_mode.js';
+import { togglePanels } from '../panels/panelManager.js';
+import { initializePanelState } from '../panels/panelManager.js';
 import { uiElements } from '../ui/uiManager.js';
-import { applyPromptWithTriaMode } from '../ai/tria_mode.js';
-import { togglePanels } from '../ui/panelManager.js';
-import { state } from './init.js';
-import { toggleChatMode } from '../ui/uiManager.js';
-=======
-import { uiElements as ui, togglePanels, toggleChatMode } from '../ui/uiManager.js';
-// import { state } from './init.js'; // Удалено, так как state не используется в этом файле напрямую, а через uiElements или другие импорты
->>>>>>> c4cd968b
+
+const ui = uiElements;
+
+// TODO: Refactor event listeners to be more modular and potentially use a dedicated event bus pattern.
+// This file currently mixes core event handling with UI-specific events.
+
+/**
+ * Sets up all necessary DOM event handlers for the application.
+ */
+export function setupDOMEventHandlers() {
+    // Button event listeners
+    setupButtonEventListeners();
+
+    // Modal event listeners
+    setupModalEventListeners();
+
+    // Text input event listeners
+    setupTextInputEventListeners();
+
+    // Window event listeners
+    setupWindowEventListeners();
+
+    // File editor specific event listeners
+    setupFileEditorEventListeners();
+
+    // Observe changes in the gesture recording panel to adjust layout
+    setupGesturePanelObserver();
+
+    // Observe changes in the chat messages container to adjust scroll
+    setupChatMessagesObserver();
+
+    // Observe changes in the audio player container to adjust layout
+    setupAudioPlayerObserver();
+
+    // Initialize panel state based on local storage
+    initializePanelState();
+}
+
+/**
+ * Sets up event listeners for various buttons.
+ */
+function setupButtonEventListeners() {
+    // Toggle left panel button
+    const toggleLeftPanelButton = document.getElementById('toggleLeftPanelButton');
+    if (toggleLeftPanelButton) {
+        toggleLeftPanelButton.addEventListener('click', () => {
+            togglePanels('left');
+        });
+    } else {
+        console.warn('Element with ID toggleLeftPanelButton not found.');
+    }
+
+    // Toggle right panel button
+    const toggleRightPanelButton = document.getElementById('toggleRightPanelButton');
+    if (toggleRightPanelButton) {
+        toggleRightPanelButton.addEventListener('click', () => {
+            togglePanels('right');
+        });
+    } else {
+        console.warn('Element with ID toggleRightPanelButton not found.');
+    }
+
+    // GitHub button
+    const githubButton = document.getElementById('githubButton');
+    if (githubButton) {
+        githubButton.addEventListener('click', () => {
+            // TODO: Implement GitHub link or modal
+            console.log('GitHub button clicked');
+        });
+    } else {
+        console.warn('Element with ID githubButton not found.');
+    }
+
+    // TODO: Add event listeners for other buttons as they are implemented
+    // Example: const chatButton = document.getElementById('chatButton');
+    // if (chatButton) { chatButton.addEventListener('click', handleChatButtonClick); }
+}
+
+/**
+ * Sets up event listeners for modal windows.
+ */
+function setupModalEventListeners() {
+    // Close modal buttons
+    document.querySelectorAll('.modal .close-button').forEach(button => {
+        button.addEventListener('click', (event) => {
+            const modal = event.target.closest('.modal');
+            if (modal) {
+                modal.style.display = 'none';
+            }
+        });
+    });
+
+    // Close modal when clicking outside
+    document.querySelectorAll('.modal').forEach(modal => {
+        modal.addEventListener('click', (event) => {
+            if (event.target === modal) {
+                modal.style.display = 'none';
+            }
+        });
+    });
+
+    // TODO: Add specific event listeners for modal actions (e.g., save settings)
+}
+
+/**
+ * Sets up event listeners for text input fields.
+ */
+function setupTextInputEventListeners() {
+    // Example: Prompt input
+    const promptInput = document.getElementById('promptInput');
+    const sendPromptButton = document.getElementById('sendPromptButton');
+
+    if (promptInput && sendPromptButton) {
+        promptInput.addEventListener('keypress', (event) => {
+            if (event.key === 'Enter') {
+                event.preventDefault(); // Prevent default form submission
+                sendPromptButton.click(); // Trigger button click
+            }
+        });
+
+        sendPromptButton.addEventListener('click', () => {
+            const promptText = promptInput.value.trim();
+            if (promptText) {
+                applyPromptWithTriaMode(promptText);
+                promptInput.value = ''; // Clear input after sending
+            }
+        });
+    } else {
+        console.warn('Prompt input or send button not found.');
+    }
+
+    // TODO: Add event listeners for other text inputs (e.g., chat input)
+}
+
+/**
+ * Sets up event listeners for window events.
+ */
+function setupWindowEventListeners() {
+    // Resize event
+    window.addEventListener('resize', () => {
+        // Dispatch a custom event that other modules can listen to
+        const resizeEvent = new CustomEvent('windowResized');
+        window.dispatchEvent(resizeEvent);
+    });
+
+    // TODO: Add other window event listeners if needed (e.g., scroll, load)
+}
+
+/**
+ * Sets up event listeners specific to the file editor modal.
+ */
+function setupFileEditorEventListeners() {
+    const fileEditorModal = document.getElementById('fileEditorModal');
+    const fileList = document.getElementById('fileList');
+    const fileContent = document.getElementById('fileContent');
+    const saveFileButton = document.getElementById('saveFileButton');
+    const openFileButton = document.getElementById('openFileButton');
+
+    if (!fileEditorModal || !fileList || !fileContent || !saveFileButton || !openFileButton) {
+        console.warn('File editor elements not found.');
+        return;
+    }
+
+    // TODO: Implement file listing, loading, and saving logic
+
+    // Example: Load file content (placeholder)
+    fileList.addEventListener('change', (event) => {
+        const selectedFile = event.target.value;
+        if (selectedFile) {
+            // TODO: Fetch file content from backend or local storage
+            console.log(`Loading file: ${selectedFile}`);
+            fileContent.value = `Content of ${selectedFile}`; // Placeholder
+        }
+    });
+
+    // Example: Save file content (placeholder)
+    saveFileButton.addEventListener('click', () => {
+        const selectedFile = fileList.value;
+        const contentToSave = fileContent.value;
+        if (selectedFile) {
+            // TODO: Send content to backend or save to local storage
+            console.log(`Saving file: ${selectedFile} with content: ${contentToSave}`);
+            alert(`File ${selectedFile} saved!`); // Placeholder
+        }
+    });
+
+    // Example: Open file editor modal (placeholder - assuming a button exists)
+    // const openEditorButton = document.getElementById('openFileEditorButton');
+    // if (openEditorButton) {
+    //     openEditorButton.addEventListener('click', () => {
+    //         fileEditorModal.style.display = 'block';
+    //         // TODO: Populate file list
+    //     });
+    // }
+}
+
+/**
+ * Sets up a MutationObserver to watch for changes in the gesture recording panel.
+ * This is used to trigger layout updates when the panel's visibility changes.
+ */
+function setupGesturePanelObserver() {
+    const gesturePanel = document.querySelector('.gesture-recording-panel');
+    if (!gesturePanel) {
+        console.warn('Gesture recording panel element not found.');
+        return;
+    }
+
+    const observer = new MutationObserver((mutations) => {
+        mutations.forEach((mutation) => {
+            if (mutation.type === 'attributes' && mutation.attributeName === 'style') {
+                // Dispatch a custom event when the style attribute changes (e.g., display: none/block)
+                const gesturePanelVisibilityChangedEvent = new CustomEvent('gesturePanelVisibilityChanged');
+                window.dispatchEvent(gesturePanelVisibilityChangedEvent);
+            }
+        });
+    });
+
+    // Start observing the style attribute of the gesture panel
+    observer.observe(gesturePanel, { attributes: true });
+}
+
+/**
+ * Sets up a MutationObserver to watch for changes in the chat messages container.
+ * This is used to scroll to the bottom when new messages are added.
+ */
+function setupChatMessagesObserver() {
+    const chatMessagesContainer = document.getElementById('chatMessages');
+    if (!chatMessagesContainer) {
+        console.warn('Chat messages container element not found.');
+        return;
+    }
+
+    const observer = new MutationObserver((mutations) => {
+        mutations.forEach((mutation) => {
+            if (mutation.addedNodes.length > 0) {
+                // Scroll to the bottom when new nodes (messages) are added
+                chatMessagesContainer.scrollTop = chatMessagesContainer.scrollHeight;
+            }
+        });
+    });
+
+    // Start observing child nodes for additions
+    observer.observe(chatMessagesContainer, { childList: true });
+}
+
+/**
+ * Sets up a MutationObserver to watch for changes in the audio player container.
+ * This is used to trigger layout updates when the player's visibility changes.
+ */
+function setupAudioPlayerObserver() {
+    const audioPlayerContainer = document.getElementById('audioPlayerContainer');
+    if (!audioPlayerContainer) {
+        console.warn('Audio player container element not found.');
+        return;
+    }
+
+    const observer = new MutationObserver((mutations) => {
+        mutations.forEach((mutation) => {
+            if (mutation.type === 'attributes' && mutation.attributeName === 'style') {
+                // Dispatch a custom event when the style attribute changes (e.g., display: none/block)
+                const audioPlayerVisibilityChangedEvent = new CustomEvent('audioPlayerVisibilityChanged');
+                window.dispatchEvent(audioPlayerVisibilityChangedEvent);
+            }
+        });
+    });
+
+    // Start observing the style attribute of the audio player container
+    observer.observe(audioPlayerContainer, { attributes: true });
+}
+
 // TODO: Reimplement playback functionality
 // TODO: Reimplement microphone recording functionality
 // TODO: Reimplement file upload functionality
