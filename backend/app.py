--- conflicted
+++ resolved
@@ -1,3 +1,4 @@
+```python name=backend/app.py
 # 1. Базовые импорты
 import os
 # import uuid # Removed as it's no longer used directly in app.py
@@ -7,7 +8,7 @@
 import traceback
 
 # 2. Импорты FastAPI и Pydantic
-from fastapi import FastAPI, Request, HTTPException # Response removed as it might be unused
+from fastapi import FastAPI, Request, HTTPException  # Response removed as it might be unused
 from fastapi.middleware.cors import CORSMiddleware
 from fastapi.staticfiles import StaticFiles
 from fastapi.responses import FileResponse, JSONResponse
@@ -19,8 +20,8 @@
 from dotenv import load_dotenv
 
 # 3. Импорты остальных библиотек (перенесены сюда)
-import asyncpg # Added for PostgreSQL
-from backend.db import pg_connector, crud_operations # Ensure crud_operations is imported
+import asyncpg  # Added for PostgreSQL
+from backend.db import pg_connector, crud_operations  # Ensure crud_operations is imported
 # from tenacity import retry, stop_after_attempt, wait_fixed # Removed
 # Импорты для Langchain/LLM оставляем, но код инициализации закомментирован
 from langchain_core.runnables import Runnable
@@ -35,7 +36,6 @@
 from backend.routers import chat_sessions as chat_sessions_router
 from backend.routers import prompts as prompts_router
 
-
 # ----------------------------------------------------------------------
 # 4. ИНИЦИАЛИЗАЦИЯ FastAPI ПРИЛОЖЕНИЯ
 # ----------------------------------------------------------------------
@@ -45,15 +45,13 @@
 @asynccontextmanager
 async def lifespan(app: FastAPI):
     print("[Lifespan] Application startup...")
-    db_conn_for_seeding = None # Connection for seeding
+    db_conn_for_seeding = None  # Connection for seeding
     try:
         await pg_connector.init_pg_pool()
         print("[Lifespan] PostgreSQL connection pool initialized successfully.")
-        
-        # Acquire a connection directly for seeding (not using Depends here)
-        if pg_connector._pool: # Check if pool was initialized
+        if pg_connector._pool:
             print("[Lifespan] Attempting to acquire DB connection for initial user seeding...")
-            db_conn_for_seeding = await pg_connector._pool.acquire() 
+            db_conn_for_seeding = await pg_connector._pool.acquire()
             if db_conn_for_seeding:
                 print("[Lifespan] DB connection acquired. Running initial user seeding...")
                 await crud_operations.create_initial_users(db_conn_for_seeding)
@@ -61,18 +59,13 @@
                 print("[Lifespan WARN] Could not acquire DB connection for seeding. Initial users may not be created.")
         else:
             print("[Lifespan WARN] PostgreSQL pool not available. Skipping initial user seeding.")
-
     except Exception as e:
         print(f"[Lifespan ERROR] Error during startup or seeding: {e}")
-        # Depending on the application's needs, you might want to prevent startup
-        # or handle this more gracefully. For now, just logging.
     finally:
         if db_conn_for_seeding:
-            await pg_connector._pool.release(db_conn_for_seeding) # Release direct connection
+            await pg_connector._pool.release(db_conn_for_seeding)
             print("[Lifespan] DB connection for seeding released.")
-    
-    yield # Allow the application to run
-    
+    yield
     print("[Lifespan] Application shutdown...")
     try:
         await pg_connector.close_pg_pool()
@@ -86,14 +79,12 @@
 app = FastAPI(lifespan=lifespan)
 
 # Добавляем CORS Middleware
-# TODO: В продакшене allow_origins=["*"] ОПАСНО. Укажи конкретные домены фронтенда.
-# Также проверь allow_methods и allow_headers, возможно нужно ограничить.
 app.add_middleware(
     CORSMiddleware,
-    allow_origins=["*"], # Временно разрешаем все для отладки на HF
+    allow_origins=["*"],  # Временно разрешаем все для отладки на HF
     allow_credentials=True,
-    allow_methods=["*"], # Временно разрешаем все
-    allow_headers=["*"], # Временно разрешаем все
+    allow_methods=["*"],
+    allow_headers=["*"],
 )
 
 # Include Routers
@@ -115,45 +106,27 @@
     build_url: str
     timestamp: str
 
-# Obsolete ChatMessage, ChatRequest, ChatResponse models are removed.
-# Their functionalities are now handled by models in backend.models.chat_models
-# and the corresponding chat_sessions_router.
-
-# class ChatSaveRequest(BaseModel): # Already Removed
-#     chat_id: str
-#     message: ChatMessage
-
 # ----------------------------------------------------------------------
 # 6. Загрузка .env (на всякий случай, если там есть что-то кроме DB/LLM ключей)
 # ----------------------------------------------------------------------
-load_dotenv(override=True) # Загружаем переменные, если есть .env файл
+load_dotenv(override=True)
 
 # ----------------------------------------------------------------------
 # 7. Определение КОНСТАНТ и ГЛОБАЛЬНЫХ ПЕРЕМЕННЫХ
 # ----------------------------------------------------------------------
 
-# --- LLM Ключи и Модели (читаются из окружения) ---
-# Проверь, что ты добавил эти ключи как Secrets в настройках HF Space
 OPENROUTER_API_KEY = os.getenv("OPENROUTER_API_KEY")
 MISTRAL_API_KEY = os.getenv("MISTRAL_API_KEY")
 CODESTRAL_API_KEY = os.getenv("CODESTRAL_API_KEY")
-DEFAULT_MODEL = os.getenv("DEFAULT_MODEL", "mistral-small-latest") # Используем Mistral по умолчанию для чата
-
-# --- Переменные для LLM и инструментов (Инициализация ЗАКОММЕНТИРОВАНА) ---
-# Эти переменные останутся None до тех пор, пока ты не раскомментируешья и не адаптируешья блок инициализации ниже
+DEFAULT_MODEL = os.getenv("DEFAULT_MODEL", "mistral-small-latest")
+
 chain: Optional[Runnable] = None
 codestral_llm: Optional[ChatMistralAI] = None
 code_generator_tool: Optional[Tool] = None
 read_file_tool: Optional[Tool] = None
 
-# --- Прочие ---
-# Определяем корень проекта относительно текущего файла app.py
-# __file__ будет /app/backend/app.py в контейнере
-# os.path.dirname(__file__) -> /app/backend
-# os.path.abspath(os.path.join(os.path.dirname(__file__), '..')) -> /app (это будет наш корень проекта в контейнере)
 APP_PY_DIR = os.path.dirname(__file__)
 PROJECT_ROOT_IN_CONTAINER = os.path.abspath(os.path.join(APP_PY_DIR, '..'))
-
 FRONTEND_DIR = os.path.join(PROJECT_ROOT_IN_CONTAINER, 'frontend')
 INDEX_HTML_PATH = os.path.join(FRONTEND_DIR, 'index.html')
 
@@ -161,14 +134,12 @@
 print(f"[DEBUG] (Corrected) FRONTEND_DIR: {FRONTEND_DIR}")
 print(f"[DEBUG] (Corrected) INDEX_HTML_PATH: {INDEX_HTML_PATH}")
 
-
 # ----------------------------------------------------------------------
 # 8. Инициализация LLM и Инструментов
 # ----------------------------------------------------------------------
 print("[INFO] Попытка инициализации LLM (codestral_llm)...")
-MISTRAL_API_KEY_VALUE = os.getenv("MISTRAL_API_KEY") # Получаем MISTRAL_API_KEY
-CODESTRAL_API_KEY_VALUE = os.getenv("CODESTRAL_API_KEY") # Получаем CODESTRAL_API_KEY
-
+MISTRAL_API_KEY_VALUE = os.getenv("MISTRAL_API_KEY")
+CODESTRAL_API_KEY_VALUE = os.getenv("CODESTRAL_API_KEY")
 api_key_to_use = None
 key_source_message = ""
 
@@ -185,8 +156,6 @@
     codestral_llm = None
 else:
     try:
-        # Используем DEFAULT_MODEL, так как он более общий или может быть настроен через env.
-        # Если для Codestral нужна специфичная модель, ее имя должно быть в DEFAULT_MODEL или CODESTRAL_MODEL_NAME
         model_to_use = os.getenv("CODESTRAL_MODEL_NAME", DEFAULT_MODEL)
         print(f"[DEBUG] Initializing ChatMistralAI for codestral_llm with model '{model_to_use}' {key_source_message}.")
         codestral_llm = ChatMistralAI(
@@ -197,33 +166,29 @@
         print(f"[DEBUG] ChatMistralAI for codestral_llm initialized successfully {key_source_message}.")
     except Exception as e:
         print(f"[ERROR] Ошибка инициализации ChatMistralAI for codestral_llm {key_source_message}: {e}")
-        traceback.print_exc() # Печатаем traceback первой ошибки
-        # Если первая попытка (с CODESTRAL_API_KEY) не удалась, но MISTRAL_API_KEY есть и он ДРУГОЙ
+        traceback.print_exc()
         if api_key_to_use == CODESTRAL_API_KEY_VALUE and MISTRAL_API_KEY_VALUE and CODESTRAL_API_KEY_VALUE != MISTRAL_API_KEY_VALUE:
             print("[INFO] Повторная попытка инициализации codestral_llm с MISTRAL_API_KEY...")
             try:
-                model_for_fallback = os.getenv("CODESTRAL_MODEL_NAME", DEFAULT_MODEL) # Используем ту же модель или DEFAULT_MODEL
+                model_for_fallback = os.getenv("CODESTRAL_MODEL_NAME", DEFAULT_MODEL)
                 print(f"[DEBUG] Initializing ChatMistralAI for codestral_llm with model '{model_for_fallback}' using MISTRAL_API_KEY (fallback).")
                 codestral_llm = ChatMistralAI(
                     model_name=model_for_fallback,
-                    mistral_api_key=MISTRAL_API_KEY_VALUE, # Используем MISTRAL_API_KEY
+                    mistral_api_key=MISTRAL_API_KEY_VALUE,
                     temperature=0.4,
                 )
                 print("[DEBUG] ChatMistralAI for codestral_llm initialized successfully using MISTRAL_API_KEY (fallback).")
             except Exception as e_fallback:
                 print(f"[ERROR] Ошибка повторной инициализации ChatMistralAI for codestral_llm с MISTRAL_API_KEY: {e_fallback}")
                 traceback.print_exc()
-                codestral_llm = None # Окончательная неудача
-        else: # Если MISTRAL_API_KEY не было, или он такой же, или это была уже попытка с MISTRAL_API_KEY
-            codestral_llm = None # Окончательная неудача
-
-"""
+                codestral_llm = None
+        else:
+            codestral_llm = None
 
 # --- Функции-инструменты для Триа (определение оставляем, они не выполняются при импорте) ---
 async def generate_code_tool(task_description: str) -> str:
-    # Здесь будет код вызова LLM для генерации кода
     if codestral_llm is None:
-         return "Ошибка: LLM для генерации кода не инициализирован."
+        return "Ошибка: LLM для генерации кода не инициализирован."
     try:
         messages = [
             SystemMessage(content="You are a helpful AI assistant that generates code based on user requests."),
@@ -237,8 +202,6 @@
         return f"Произошла ошибка при генерации кода: {e}"
 
 def read_file_tool(file_path: str) -> str:
-    # Здесь будет код для чтения файла (нужно адаптировать для окружения HF Space)
-    # Возможно, нужно ограничить доступ к файлам
     try:
         with open(file_path, 'r', encoding='utf-8') as f:
             return f.read()
@@ -249,50 +212,11 @@
         traceback.print_exc()
         return f"Произошла ошибка при чтении файла: {e}"
 
-
-# --- Создание объектов Tool для Триа (закомментировано) ---
-# Эти объекты требуют инициализированных функций-инструментов
-# if codestral_llm: # Создаем инструменты только если LLM успешно инициализирован
-#     code_generator_tool = Tool(
-#         name="code_generator",
-#         func=generate_code_tool, # Для sync вызова (если используется func)
-#         description="Use this tool to generate code based on a task description. Input should be a string describing the code needed.",
-#         coroutine=generate_code_tool # Для async вызова
-#     )
-#     # Для file_reader, если он синхронный, func достаточно
-#     read_file_tool = Tool(
-#         name="file_reader",
-#         func=read_file_tool,
-#         description="Use this tool to read the content of a specified file path. Input should be the file path as a string."
-#     )
-# else:
-#     print("[WARN] Инструменты агента Триа не будут инициализированы из-за ошибки LLM.")
-#     code_generator_tool = None
-#     read_file_tool = None
-
-
-# --- Маршрутизатор для Триа (определение оставляем) ---
-async def invoke_tria_agent(query: str) -> str:
-    # Этот код пока будет возвращать ошибку, т.к. инструменты закомментированы выше
-    # После раскомментирования инициализации инструментов, нужно будет дописать логику agent.invoke
-    print(f"[TRIA INVOKE] Вызов tria_agent с запросом: {query}")
-    if not code_generator_tool or not read_file_tool:
-        print("[TRIA INVOKE ERROR] Инструменты агента Триа не инициализированы.")
-        return "Ошибка: Инструменты агента Триа не инициализированы."
-
-    # TODO: Дописать логику вызова Langchain Agent с инструментами
-
-    return "Tria Agent: Логика агента пока не реализована." # Временно
-
-
 print("[INFO] Инициализация моделей и инструментов (закомментированная часть) завершена.")
-"""
 
 # ----------------------------------------------------------------------
 # 9. Определение Вспомогательных Функций для DB (MongoDB related - REMOVED)
 # ----------------------------------------------------------------------
-# All MongoDB helper functions (get_db_client, get_database, close_db_client) are removed.
-# PostgreSQL connections are handled by pg_connector.
 
 # ----------------------------------------------------------------------
 # 10. ОПРЕДЕЛЕНИЕ РОУТОВ
@@ -305,7 +229,6 @@
     conn: Optional[asyncpg.Connection] = None
     try:
         conn = await pg_connector.get_pg_connection()
-        # Perform a simple query to check connectivity
         result = await conn.fetchval("SELECT 1")
         if result == 1:
             print("[Health Check] PostgreSQL connection successful.")
@@ -331,7 +254,6 @@
             except Exception as e_release:
                 print(f"[Health Check ERROR] Failed to release PostgreSQL connection: {e_release}")
 
-
 @app.get("/")
 async def read_index():
     """Отдает основной index.html."""
@@ -341,278 +263,42 @@
         print(f"[ERROR /] index.html НЕ НАЙДЕН по пути: {INDEX_HTML_PATH}")
         raise HTTPException(status_code=404, detail="index.html not found")
 
-# Obsolete /api/chat_history/{session_id} endpoint removed.
-# Functionality is now part of backend.routers.chat_sessions.router
-
-<<<<<<< HEAD
-# Obsolete /chat endpoint removed.
-# Functionality is now part of backend.routers.chat_sessions.router
-=======
-    except asyncpg.PostgresError as e_pg:
-        error_message = f"Failed to retrieve chat history for session {session_id}: {e_pg}"
-        print(f"[API Chat History ERROR] {error_message}")
-        traceback.print_exc()
-        # Optionally log this to application_logs table as well
-        raise HTTPException(status_code=500, detail=error_message)
-    except Exception as e:
-        error_message = f"Unexpected error retrieving chat history for session {session_id}: {e}"
-        print(f"[API Chat History ERROR] {error_message}")
-        traceback.print_exc()
-        raise HTTPException(status_code=500, detail=error_message)
-    finally:
-        if conn:
-            try:
-                await pg_connector.release_pg_connection(conn)
-                print(f"[API Chat History] PostgreSQL connection released for session {session_id}.")
-            except Exception as e_release:
-                print(f"[API Chat History ERROR] Failed to release PostgreSQL connection: {e_release}")
-
-
-@app.post("/chat", response_model=ChatResponse)
-async def chat(request: ChatRequest):
-    print(f"[CHAT DEBUG] /chat endpoint called with model: {request.model}")
-    # MongoDB client removed
-    db_save_error_note = ""
-    pg_conn: Optional[asyncpg.Connection] = None # For PostgreSQL
-    db_chat_message_id: Optional[int] = None
-    session_id = str(uuid.uuid4()) # Generate a unique session ID for this chat
-
-    # ----- ПРОВЕРКА LLM (Оставляем, т.к. инициализация закомментирована) -----
-    # TODO: Раскомментировать инициализацию LLM выше и убрать эту заглушку
-    if codestral_llm is None: # Проверяем инициализированную переменную LLM
-        print("[CHAT ERROR] LLM не инициализирован!")
-        # Здесь можно было бы попытаться инициализировать LLM, если он не None,
-        # но это лучше делать в lifespan или отдельной функции с кешированием,
-        # а не при каждом запросе. Пока просто возвращаем ошибку.
-        raise HTTPException(status_code=503, detail="LLM Service not available. API keys might be missing or initialization failed.")
-
-    # Формируем историю сообщений для LLM
-    # TODO: Добавь нужный системный промпт для Триа
-    messages = [SystemMessage(content="You are Tria, an AI assistant for the Holograms.media project. Provide concise and helpful responses. If asked to generate code, use the code_generator tool if available.")]
-
-    # Добавляем историю из запроса
-    for msg in request.history:
-        if msg['role'] == 'user':
-            messages.append(HumanMessage(content=msg['content']))
-        elif msg['role'] == 'assistant':
-            messages.append(AIMessage(content=msg['content'])) # Используем AIMessage для ответов ассистента
-        # Пропускаем другие роли, если есть
-
-    # Добавляем текущее сообщение пользователя
-    messages.append(HumanMessage(content=request.message))
-
-    print(f"[CHAT DEBUG] Prepared {len(messages)} messages for LLM.")
-    # print(f"[CHAT DEBUG] Messages: {messages}") # Отладочный вывод, осторожно с чувствительными данными
-
-    try:
-        # Вызов LLM
-        print("[CHAT DEBUG] Attempting codestral_llm.ainvoke...")
-        # !!! ВАЖНО: Здесь вызывается ainvoke на codestral_llm, который сейчас None !!!
-        # Этот роут будет выдавать 503 ошибку до тех пор, пока блок инициализации LLM не будет раскомментирован и исправлен.
-        # Убедись, что API ключи добавлены как Secrets в HF Space перед раскомментированием.
-        response = await codestral_llm.ainvoke(messages) # LLM call
-        response_content = response.content
-        print(f"[CHAT DEBUG] ChatMistralAI response received (first 100 chars): {response_content[:100]}...")
-        should_vocalize = False # TODO: Определить логику озвучивания
-
-        # Сохранение в PostgreSQL
-        # Сохранение в PostgreSQL
-        try:
-            pg_conn = await pg_connector.get_pg_connection()
-            print(f"[CHAT DB INFO] Acquired PostgreSQL connection for session {session_id}.")
-
-            # Сохраняем сообщение пользователя
-            await crud_operations.add_chat_message(
-                pg_conn,
-                session_id=session_id,
-                role="user",
-                message_content=request.message,
-                metadata={"model": request.model, "llm_history_count": len(request.history)}
-            )
-
-            # Сохраняем ответ ассистента
-            db_chat_message_id = await crud_operations.add_chat_message(
-                pg_conn,
-                session_id=session_id,
-                role="assistant",
-                message_content=response_content,
-                metadata={"model": request.model, "raw_llm_response_length": len(response_content)}
-            )
-            print(f"[CHAT DB INFO] Chat messages for session {session_id} saved. Assistant msg ID: {db_chat_message_id}")
-
-        except LangChainError as e_llm: # Более специфичный отлов ошибок от LangChain/LLM
-            error_message = f"LLM invocation error for session {session_id}: {e_llm}"
-            print(f"[CHAT LLM ERROR] {error_message}")
-            traceback.print_exc()
-            db_save_error_note = " (LLM Error: Failed to get response. Incident logged.)"
-            # Логируем ошибку LLM в application_logs
-            log_conn_err_llm: Optional[asyncpg.Connection] = None
-            try:
-                log_conn_err_llm = await pg_connector.get_pg_connection()
-                await crud_operations.log_application_event(
-                    log_conn_err_llm,
-                    level='ERROR',
-                    source_component='chat_llm_invoke',
-                    message=f'LangChainError during LLM call for session {session_id}: {str(e_llm)}',
-                    details=traceback.format_exc(),
-                    session_id=session_id
-                )
-            except Exception as log_e:
-                print(f"[CHAT CRITICAL LOG ERROR] Failed to log LLM error to DB: {log_e}")
-            finally:
-                if log_conn_err_llm:
-                    await pg_connector.release_pg_connection(log_conn_err_llm)
-        raise HTTPException(status_code=503, detail=f"Error communicating with LLM.{db_save_error_note}")
-
-    except asyncpg.PostgresError as e_pg:
-        print(f"[CHAT DB ERROR] PostgreSQL error while saving chat history for session {session_id}: {e_pg}")
-        traceback.print_exc()
-        db_save_error_note = " (DB Error: Failed to save chat. Incident logged.)"
-        # Логируем ошибку БД в application_logs
-        log_conn_err_pg: Optional[asyncpg.Connection] = None
-        try:
-            log_conn_err_pg = await pg_connector.get_pg_connection()
-            await crud_operations.log_application_event(
-                log_conn_err_pg,
-                level='ERROR',
-                source_component='chat_db_pg',
-                message=f'PostgresError saving chat for session {session_id}: {str(e_pg)}', 
-                details={'error': str(e_pg), 'traceback': traceback.format_exc(limit=5)}
-            )
-        except Exception as log_e_pg:
-            print(f"[CHAT DB LOG ERROR] Failed to log PostgresError to application_logs: {log_e_pg}")
-        finally:
-            if log_conn_err_pg:
-                await pg_connector.release_pg_connection(log_conn_err_pg)
-                
-    except Exception as e_db_main:
-        print(f"[CHAT DB ERROR] Unexpected error while saving chat history to PostgreSQL for session {session_id}: {e_db_main}")
-        traceback.print_exc()
-        db_save_error_note = " (DB Error: Failed to save chat. Incident logged.)"
-        # Логируем общую ошибку БД в application_logs
-        log_conn_err_main: Optional[asyncpg.Connection] = None
-        try:
-            log_conn_err_main = await pg_connector.get_pg_connection()
-            await crud_operations.log_application_event(
-                log_conn_err_main,
-                level='ERROR',
-                source_component='chat_db_general',
-                message=f'General error saving chat for session {session_id}', 
-                details={'error': str(e_db_main), 'traceback': traceback.format_exc(limit=5)}
-            )
-        except Exception as log_e_main:
-            print(f"[CHAT DB LOG ERROR] Failed to log general DB error to application_logs: {log_e_main}")
-        finally:
-            if log_conn_err_main:
-                await pg_connector.release_pg_connection(log_conn_err_main)
-
-        final_response_content = response_content
-        if db_save_error_note:
-            final_response_content += db_save_error_note
-
-    return ChatResponse(
-        response=final_response_content, 
-        should_vocalize=should_vocalize, 
-        metadata={
-            "chat_id": session_id, # chat_id is now session_id
-            "assistant_message_id": str(db_chat_message_id) if db_chat_message_id else None
-        }
-    )
-
-    except HTTPException as he:
-         # Если это наша HTTPException (например, 503 от проверки LLM), просто пробрасываем ее
-         raise he
-    except Exception as e:
-        # Ловим все остальные ошибки при вызове LLM или обработке ответа
-        print(f"[CHAT GENERAL ERROR] Exception during LLM call or general processing for session {session_id}: {e}")
-        traceback.print_exc()
-        error_details = str(e)
-
-        # Логируем НЕ-HTTP исключение в application_logs
-        if not isinstance(e, HTTPException): # Только если это не уже обработанная HTTP ошибка
-            log_conn_general_ex: Optional[asyncpg.Connection] = None
-            try:
-                log_conn_general_ex = await pg_connector.get_pg_connection()
-                await crud_operations.log_application_event(
-                    log_conn_general_ex,
-                    level='ERROR',
-                    source_component='chat_llm_or_general',
-                    message=f'General error in /chat endpoint for session {session_id}',
-                    details={'error': error_details, 'traceback': traceback.format_exc(limit=5), 'request_model': request.model}
-                )
-                print(f"[CHAT GENERAL ERROR LOG] Logged general error for session {session_id} to application_logs.")
-            except Exception as log_ex_general:
-                print(f"[CHAT GENERAL ERROR LOG FAIL] Failed to log general error to application_logs: {log_ex_general}")
-            finally:
-                if log_conn_general_ex:
-                    await pg_connector.release_pg_connection(log_conn_general_ex)
-        
-        # Возвращаем общую ошибку сервера, не раскрывая слишком много внутренних деталей
-        raise HTTPException(status_code=500, detail=f"Internal Server Error: Failed to process chat request. Details: {error_details[:200]}...")
-
-    finally:
-        # Важно закрывать соединение с PostgreSQL в конце обработки запроса
-        if pg_conn:
-            try:
-                await pg_connector.release_pg_connection(pg_conn)
-                print(f"[CHAT DB INFO] PostgreSQL connection released for session {session_id}.")
-            except Exception as e_release_pg:
-                print(f"[CHAT DB ERROR] Failed to release PostgreSQL connection for session {session_id}: {e_release_pg}")
->>>>>>> 9bf9577f
-
-
-# <<< ЗАГЛУШКИ для остальных роутов, использующих DB или LLM/инструменты >>>
-# Эти роуты временно возвращают 501 Not Implemented.
-# Тебе нужно будет реализовать их логику, включая работу с PostgreSQL,
-# аналогично роутам /health и /chat, и раскомментировать/адаптировать LLM/Tool логику.
+# --- Заглушки для остальных роутов (реализация аналогична примеру выше) ---
 
 @app.post("/generate")
 async def generate_content(request: Request):
-     print("[WARN] /generate endpoint called (Not Implemented).")
-     # TODO: Реализовать логику генерации контента, возможно с использованием LLM/инструментов и PostgreSQL
-     raise HTTPException(status_code=501, detail="Endpoint /generate Not Implemented Yet")
+    print("[WARN] /generate endpoint called (Not Implemented).")
+    raise HTTPException(status_code=501, detail="Endpoint /generate Not Implemented Yet")
 
 @app.post("/branches")
 async def create_branch_version(request: Request):
     print("[WARN] /branches POST endpoint called (Not Implemented).")
-    # TODO: Реализовать логику создания версий веток, включая работу с PostgreSQL
     raise HTTPException(status_code=501, detail="Endpoint /branches POST Not Implemented Yet")
 
 @app.get("/branches/{branch}")
 async def get_branch_versions(branch: str):
     print(f"[WARN] /branches/{branch} GET endpoint called (Not Implemented).")
-    # TODO: Реализовать логику получения версий ветки, включая работу с PostgreSQL
     raise HTTPException(status_code=501, detail=f"Endpoint /branches/{branch} GET Not Implemented Yet")
 
 @app.put("/branches/{branch}/switch")
 async def switch_branch_version(branch: str, request: Request):
     print(f"[WARN] /branches/{branch}/switch PUT endpoint called (Not Implemented).")
-    # TODO: Реализовать логику переключения версий ветки, включая работу с PostgreSQL
     raise HTTPException(status_code=501, detail=f"Endpoint /branches/{branch}/switch PUT Not Implemented Yet")
 
 @app.post("/tria/save_logs")
 async def save_logs(request: Request):
     print("[WARN] /tria/save_logs endpoint called (Not Implemented).")
-    # TODO: Реализовать логику сохранения логов (например, логов взаимодействия с Триа), включая работу с PostgreSQL (application_logs)
     raise HTTPException(status_code=501, detail="Endpoint /tria/save_logs Not Implemented Yet")
 
 @app.post("/tria/invoke")
 async def tria_invoke(tria_query: TriaQuery):
     print("[WARN] /tria/invoke endpoint called (Not Implemented).")
-    # TODO: Раскомментировать инициализацию LLM/инструментов и реализовать здесь вызов агента Триа
-    # if not codestral_llm or not code_generator_tool or not read_file_tool:
-    #     raise HTTPException(status_code=503, detail="Tria Agent components not initialized.")
-    # # ... вызов invoke_tria_agent(tria_query.query) ...
     raise HTTPException(status_code=501, detail="Endpoint /tria/invoke Not Implemented Yet (LLM/Tools not initialized or logic not implemented)")
 
-# Роут /chat/save УДАЛЕН, так как сохранение происходит внутри /chat (and ChatSaveRequest model removed)
-
-
 # ----------------------------------------------------------------------
 # 11. МОНТИРОВАНИЕ СТАТИКИ
 # ----------------------------------------------------------------------
 
-# Монтирование статики
 if os.path.isdir(FRONTEND_DIR):
     app.mount("/static", StaticFiles(directory=FRONTEND_DIR, html=False), name="static_files")
     print(f"[INFO] Статика успешно смонтирована из: {FRONTEND_DIR} на /static")
@@ -623,13 +309,10 @@
 import gradio as gr
 import spaces  # Для декоратора @spaces.GPU
 
-# Сначала определяем и создаем объект Gradio Blocks
-# Простая функция для проверки
 async def process_request(input_text):
     return f"Получен запрос: {input_text}"
 
-# Создаём Gradio Blocks для API
-with gr.Blocks() as gradio_blocks_instance: # Даем имя экземпляру
+with gr.Blocks() as gradio_blocks_instance:
     gr.Markdown("## Holograms Media API")
     input_box = gr.Textbox(label="Запрос")
     output_box = gr.Textbox(label="Ответ")
@@ -639,20 +322,9 @@
         outputs=output_box
     )
 
-# Декоратор @spaces.GPU применяется к функции, которая будет использовать GPU,
-# но сам mount_gradio_app должен получать уже созданный экземпляр Blocks.
-# В данном простом случае Gradio напрямую GPU не использует, но декоратор
-# важен для корректной работы в среде Hugging Face Spaces, если GPU потребуется позже.
-# Если GPU не нужен для Gradio, декоратор можно убрать или применить к FastAPI, если он его использует.
-# Пока оставим как есть, предполагая, что это стандартная практика для Spaces.
-
-# Монтируем СОЗДАННЫЙ экземпляр Gradio Blocks
-app = gr.mount_gradio_app(app, gradio_blocks_instance, path="/gradio") # Используем gradio_blocks_instance
+app = gr.mount_gradio_app(app, gradio_blocks_instance, path="/gradio")
 
 if __name__ == "__main__":
     import uvicorn
-    # При локальном запуске порт 7860 часто используется Gradio по умолчанию,
-    # но так как мы монтируем Gradio в FastAPI, которое запускается на 8000 (или другом порту),
-    # Uvicorn должен запускать основное FastAPI приложение.
-    # FastAPI (app) теперь включает в себя Gradio по пути /gradio.
-    uvicorn.run(app, host="0.0.0.0", port=8000) # Или ваш обычный порт для FastAPI+    uvicorn.run(app, host="0.0.0.0", port=8000)
+```