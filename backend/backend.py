--- conflicted
+++ resolved
@@ -19,48 +19,6 @@
 from pymongo.errors import PyMongoError
 from dotenv import load_dotenv
 
-# 3. Импорты остальных библиотек (перемещены вверх)
-from motor.motor_asyncio import AsyncIOMotorClient
-from tenacity import retry, stop_after_attempt, wait_fixed
-from langchain_core.runnables import Runnable
-from langchain_mistralai import ChatMistralAI
-from langchain_openai import ChatOpenAI
-from langchain.tools import Tool
-from dotenv import load_dotenv
-
-# ----------------------------------------------------------------------
-# 4. Загрузка .env
-# ----------------------------------------------------------------------
-load_dotenv(override=True)
-
-# ----------------------------------------------------------------------
-# 5. Объявление глобальных переменных и констант
-# ----------------------------------------------------------------------
-# --- MongoDB ---
-MONGO_URI = os.getenv("MONGO_URI", "mongodb://neurocoderz:89611236486@localhost:27017/holograms_db?authSource=admin&retryWrites=true&w=majority")
-MONGO_DB_NAME = os.getenv("MONGO_DB_NAME", "holograms_db")
-db = None 
-client = None 
-
-# --- OpenRouter LLM (для /generate) ---
-OPENROUTER_API_KEY = os.getenv("OPENROUTER_API_KEY")
-DEFAULT_MODEL = "openrouter/deepseek/deepseek-r1:free"
-chain: Runnable = None 
-
-# --- Codestral LLM (для Триа) ---
-MISTRAL_API_KEY_USED = os.getenv("MISTRAL_API_KEY") 
-CODESTRAL_MODEL_NAME = "codestral-latest" 
-codestral_llm: ChatMistralAI = None 
-
-# --- Инструменты для Триа ---
-code_generator_tool = None
-read_file_tool = None
-
-# --- Прочие ---
-PROJECT_ROOT = os.path.abspath(os.path.join(os.path.dirname(__file__), '..'))
-FRONTEND_DIR = os.path.abspath(os.path.join(os.path.dirname(__file__), '..', 'frontend'))
-INDEX_HTML_PATH = os.path.join(FRONTEND_DIR, 'index.html')
-
 # ----------------------------------------------------------------------
 # 6. ИНИЦИАЛИЗАЦИЯ FastAPI ПРИЛОЖЕНИЯ
 # ----------------------------------------------------------------------
@@ -111,41 +69,346 @@
     chat_id: str
     message: ChatMessage
 
+# (Добавьте сюда другие Pydantic модели, если они используются в роутах)
+
 # ----------------------------------------------------------------------
 # 8. Определение вспомогательных функций/классов
 # ----------------------------------------------------------------------
 
-<<<<<<< HEAD
-# --- Класс для OpenRouter ---
-class OpenRouterChat(Runnable):
-    def __init__(self, model: str, api_key: str):
-        self.model = model
-        self.api_key = api_key
-        if not api_key:
-            print("Warning: OpenRouter API key not found")
-            self.client = None
+# --- Новый Lifespan Handler (Заменяет on_event) ---
+from contextlib import asynccontextmanager
+
+# <<< ИЗМЕНЕННАЯ ФУНКЦИЯ LIFESPAN С ДОПОЛНИТЕЛЬНЫМ ЛОГИРОВАНИЕМ >>>
+@asynccontextmanager
+async def lifespan(app: FastAPI):
+    # Код перед запуском приложения
+    print("[Lifespan] Старт...")
+    global db # Объявим db глобальной, чтобы проверить ее значение
+    db = None # Сбрасываем db в None перед попыткой подключения
+    try:
+        print("[Lifespan] Вызов connect_to_mongo...")
+        await connect_to_mongo() # Пытаемся подключиться
+        if db is not None: # Проверяем, установилась ли переменная db
+             print("[Lifespan] connect_to_mongo ЗАВЕРШЕН УСПЕШНО, db НЕ None.")
         else:
-            try:
-                self.client = ChatOpenAI( # Оставляем ChatOpenAI для OpenRouter
-                    model=self.model,
-                    openai_api_key=self.api_key,
-                    base_url="https://openrouter.ai/api/v1",
-                    temperature=0.7,
-                    max_tokens=1500
-                )
-            except Exception as e:
-                print(f"OpenRouter client error: {e}")
-                self.client = None
-
-    def invoke(self, prompt: str, **kwargs) -> str:
-        if not self.client:
-            return "Error: OpenRouter client not initialized"
+             print("[Lifespan] connect_to_mongo ЗАВЕРШЕН, НО db ОСТАЛАСЬ None!")
+    except Exception as e:
+        # Если connect_to_mongo выбросит исключение (даже после retry), поймаем его здесь
+        print(f"[Lifespan] КРИТИЧЕСКАЯ ОШИБКА при вызове connect_to_mongo: {e}")
+        traceback.print_exc() # Печатаем стектрейс ошибки DB
+        db = None # Гарантируем, что db = None при ошибке
+
+    print("[Lifespan] Инициализация LLM (если нужно)...")
+    # global chain, codestral_llm # Раскомментируй, если инициализируешь здесь
+    # chain = ...
+    # codestral_llm = ...
+    print("[Lifespan] Запуск приложения завершен.")
+    yield # Приложение работает здесь
+    # Код после остановки приложения
+    print("[Lifespan] Остановка приложения...")
+    await shutdown_db_client()
+    print("[Lifespan] Остановка завершена.")
+# <<< КОНЕЦ ИЗМЕНЕННОЙ ФУНКЦИИ LIFESPAN >>>
+
+# Регистрируем lifespan handler
+app.router.lifespan_context = lifespan
+# -----------------------------------------------------
+
+# --- Удаляем старые обертки on_event ---
+# @app.on_event("startup")
+# async def startup_event_wrapper():
+#     await connect_to_mongo()
+#
+# @app.on_event("shutdown")
+# async def shutdown_event_wrapper():
+#     await shutdown_db_client()
+# -----------------------------------------
+
+@app.get("/health")
+async def health_check():
+    # Зависит от `db`, который будет определен ниже
+    if db is None:
+        # Возвращаем 503, если база недоступна при старте
+        # raise HTTPException(status_code=503, detail="MongoDB connection not established during startup")
+        # Или просто статус ошибки
+        return JSONResponse(status_code=503, content={"status": "error", "detail": "MongoDB not connected"})
+
+    try:
+        # Дополнительно проверяем пинг перед ответом OK
+        await db.command('ping')
+        return {"status": "ok", "mongo": "connected"}
+    except Exception as e:
+        print(f"[Health Check ERROR] MongoDB ping failed: {e}") # Логируем ошибку пинга
+        return JSONResponse(status_code=503, content={"status": "error", "detail": f"MongoDB ping failed: {str(e)}"})
+
+
+@app.get("/")
+async def get_index():
+    # Зависит от INDEX_HTML_PATH, определенного ниже
+    if os.path.exists(INDEX_HTML_PATH):
+        return FileResponse(INDEX_HTML_PATH, media_type="text/html")
+    print(f"[ERROR] index.html not found at path: {INDEX_HTML_PATH}")
+    raise HTTPException(status_code=404, detail="index.html not found")
+
+@app.post("/generate")
+async def generate(request: Request):
+    # Зависит от `db`, `DEFAULT_MODEL`, `chain`, `OpenRouterChat`, `OPENROUTER_API_KEY`
+    if db is None: raise HTTPException(status_code=503, detail="Нет подключения к базе данных")
+    try:
+        data = await request.json()
+        prompt_text = data.get("prompt")
+        model_type = data.get("model", DEFAULT_MODEL)
+        if not prompt_text: raise HTTPException(status_code=400, detail="Промпт не предоставлен")
+
+        # Эта логика изменения `chain` глобально может быть проблематичной
+        # TODO: Пересмотреть инициализацию chain, возможно, делать ее по запросу
+        global chain
+        # --- УДАЛЕНА ЛОГИКА С OpenRouterChat ---
+        # if model_type != chain.model:
+        #     chain = OpenRouterChat(model=model_type, api_key=OPENROUTER_API_KEY)
+        # ----------------------------------------
+        # Используем codestral_llm для генерации (если подходит) или другую модель
+        # Пока оставим заглушку, т.к. chain не инициализирован
+        if chain is None:
+             raise HTTPException(status_code=501, detail="Генерация JS кода через /generate временно не настроена (chain is None)")
+
+        system_instruction = """
+        You are an AI assistant helping modify the 3D scene of the Holograms Media web application.
+        Your task is to generate a SHORT JavaScript code snippet based on the user's request to achieve their goal. Focus on modifying properties of existing objects.
+        Available Context:
+        You are working inside a JavaScript function where the following global variables are accessible:
+        - `scene`: A THREE.Scene object.
+        - `mainSequencerGroup`: A THREE.Group object containing the main visualization (left and right sequencers). You should primarily modify its properties (position, rotation, scale) or its children.
+        - `THREE`: The Three.js library namespace (r128).
+        Assume `mainSequencerGroup` might contain children like `leftSequencerGroup`, `rightSequencerGroup`, and an array `columns` with `{ left: THREE.Group, right: THREE.Group, ... }`.
+        TWEEN.js might be available globally.
+        Code Requirements:
+        - Use only pure JavaScript (ES6+).
+        - Use only Three.js r128 methods and properties.
+        - DO NOT declare new global variables.
+        - DO NOT use `document.getElementById` or direct DOM manipulation unless explicitly requested for UI changes.
+        - Keep the code SHORT and focused on the specific request.
+        Response Format:
+        1. FIRST, provide a BRIEF text explanation (1-2 sentences) of what the code will do.
+        2. THEN, provide ONLY the JavaScript code itself, enclosed in a ```javascript ... ``` block.
+        3. DO NOT add anything else to the response.
+        """
+
+        prompt_to_send = f"{system_instruction}\nUser Request: \"{prompt_text}\"\n\nExplanation and Code:"
+        result_text = chain.invoke(prompt_to_send) # ИСПОЛЬЗУЕТ ГЛОБАЛЬНЫЙ chain
+        cleaned_result = result_text.strip()
+
+        generated_code = None
+        code_match = re.search(r'```javascript\s*(.*?)\s*```', cleaned_result, re.DOTALL | re.IGNORECASE)
+        if code_match:
+            generated_code = code_match.group(1).strip()
+            cleaned_result = cleaned_result[:code_match.start()].strip()
+            print(f"Найден JS-код:\n{generated_code}")
+        else: print("Блок JS-кода не найден.")
+
         try:
-            # Предполагаем синхронный вызов для старого эндпоинта /generate
-            response = self.client.invoke(prompt)
-            return response.content or "Model returned empty response"
-        except Exception as e:
-            return f"Error calling OpenRouter: {str(e)}"
+             await db.responses.insert_one({ # Используем await для motor
+                "prompt": prompt_text, "prompt_sent": prompt_to_send, "result": cleaned_result,
+                "generated_code": generated_code, "model_used": model_type, "timestamp": datetime.now()
+             })
+        except Exception as db_error: print(f"Ошибка сохранения в db.responses: {db_error}")
+
+        return {"result": cleaned_result, "generatedCode": generated_code}
+
+    except Exception as e:
+        print(f"Ошибка в /generate: {e}")
+        traceback.print_exc() # Логируем стектрейс
+        raise HTTPException(status_code=500, detail=f"Внутренняя ошибка сервера: {str(e)}")
+
+
+@app.post("/branches")
+async def create_branch_version(request: Request):
+    # Зависит от `db`
+    if db is None: raise HTTPException(status_code=503, detail="Нет подключения к базе данных")
+    try:
+        data = await request.json(); version_id = str(uuid.uuid4())
+        branch = data.get("branch"); prompt = data.get("prompt")
+        if not branch or not prompt: raise HTTPException(status_code=400, detail="Поля 'branch' и 'prompt' обязательны")
+
+        await db.hologram_versions.insert_one({
+            "version_id": version_id, "branch": branch, "prompt": prompt,
+            "model": data.get("model", "default"), "files": data.get("files", {}),
+            "scene_state": data.get("scene_state", {}), "customData": data.get("customData", {}),
+            "created_at": datetime.now()
+        })
+        return {"version_id": version_id}
+    except Exception as e:
+        print(f"Ошибка в POST /branches: {e}")
+        traceback.print_exc()
+        raise HTTPException(status_code=500, detail=f"Внутренняя ошибка сервера: {str(e)}")
+
+@app.get("/branches/{branch}")
+async def get_branch_versions(branch: str):
+    # Зависит от `db`
+    if db is None: raise HTTPException(status_code=503, detail="Нет подключения к базе данных")
+    try:
+        cursor = db.hologram_versions.find(
+            {"branch": branch},
+            {"_id": 0, "version_id": 1, "branch": 1, "created_at": 1, "prompt": 1}
+        ).sort("created_at", -1)
+        versions = await cursor.to_list(length=None)
+        return {"versions": versions}
+    except Exception as e:
+        print(f"Ошибка в GET /branches/{branch}: {e}")
+        traceback.print_exc()
+        raise HTTPException(status_code=500, detail=f"Внутренняя ошибка сервера: {str(e)}")
+
+@app.put("/branches/{branch}/switch")
+async def switch_branch_version(branch: str, request: Request):
+    # Зависит от `db`
+    if db is None: raise HTTPException(status_code=503, detail="Нет подключения к базе данных")
+    try:
+        data = await request.json(); version_id = data.get("version_id")
+        if not version_id: raise HTTPException(status_code=400, detail="Поле 'version_id' обязательно")
+
+        version = await db.hologram_versions.find_one(
+            {"branch": branch, "version_id": version_id},
+            {"_id": 0, "scene_state": 1, "files": 1, "customData": 1}
+        )
+        if not version: raise HTTPException(status_code=404, detail="Версия не найдена")
+        return version
+    except Exception as e:
+        print(f"Ошибка в PUT /branches/{branch}/switch: {e}")
+        traceback.print_exc()
+        raise HTTPException(status_code=500, detail=f"Внутренняя ошибка сервера: {str(e)}")
+
+@app.post("/tria/invoke")
+async def tria_invoke(tria_query: TriaQuery):
+    # Использует invoke_tria_agent, которая будет определена ниже
+    try:
+        response_text = await invoke_tria_agent(tria_query.query) # ЗАВИСИМОСТЬ
+        return {"response": response_text}
+    except HTTPException: # Перехватываем специфичные ошибки FastAPI/HTTP
+        raise
+    except Exception as e: # Перехватываем остальные ошибки
+        print(f"Ошибка в /tria/invoke: {e}") # Логируем ошибку
+        traceback.print_exc()
+        raise HTTPException(status_code=500, detail=f"Внутренняя ошибка сервера: {str(e)}")
+
+# --- Перемещенный эндпоинт для сохранения логов Jenkins ---
+@app.post("/tria/save_logs")
+async def save_logs(request: Request): # <<< Принимаем Request вместо модели
+    """Принимает данные лога Jenkins, читает JSON и валидирует Pydantic."""
+    try:
+        # Явно читаем тело запроса как JSON
+        raw_log_data = await request.json()
+        # Валидируем полученный словарь с помощью Pydantic модели
+        log_data = JenkinsLogData(**raw_log_data)
+    except json.JSONDecodeError:
+        print("[ERROR] Invalid JSON received in /tria/save_logs")
+        raise HTTPException(status_code=400, detail="Invalid JSON received")
+    except ValidationError as e:
+        print(f"[ERROR] Validation error in /tria/save_logs: {e.errors()}")
+        # Возвращаем детали ошибки валидации клиенту
+        raise HTTPException(status_code=422, detail=f"Invalid log data format: {e.errors()}")
+
+    # --- Дальнейшая логика --- 
+    if db is None:
+        print("[ERROR] Cannot save Jenkins log, DB not connected yet (called from route definition).")
+        raise HTTPException(status_code=503, detail="Database connection is not available yet")
+
+    # Добавляем отметку времени получения сервером
+    log_entry = log_data.dict()
+    log_entry['received_at'] = datetime.now()
+
+    try:
+        # Используем `await` для асинхронной операции с `motor`
+        result = await db.jenkins_logs.insert_one(log_entry)
+        print(f"[INFO] Jenkins log saved successfully, ID: {result.inserted_id}")
+        return JSONResponse(status_code=201, content={"message": "Log saved", "id": str(result.inserted_id)})
+    except PyMongoError as e:
+        print(f"[ERROR] MongoDB error saving Jenkins log: {e}")
+        raise HTTPException(status_code=500, detail=f"Failed to save log to database: {e}")
+    except Exception as e:
+        # Ловим другие возможные ошибки при работе с базой
+        print(f"[ERROR] Unexpected error saving Jenkins log: {e}")
+        traceback.print_exc()
+        raise HTTPException(status_code=500, detail="Unexpected error while saving log")
+
+# ----------------------------------------------------------------------
+# 6. МОНТИРОВАНИЕ СТАТИКИ
+# ----------------------------------------------------------------------
+# Зависит от FRONTEND_DIR, определенного ниже
+FRONTEND_DIR = os.path.abspath(os.path.join(os.path.dirname(__file__), '..', 'frontend'))
+INDEX_HTML_PATH = os.path.join(FRONTEND_DIR, 'index.html') # Определяем здесь же
+# Монтируем статические файлы на /static, чтобы избежать конфликтов с API роутами
+# Убедимся, что директория существует перед монтированием
+if os.path.isdir(FRONTEND_DIR):
+    app.mount("/static", StaticFiles(directory=FRONTEND_DIR, html=False), name="static_files")
+    print(f"Статика успешно смонтирована из: {FRONTEND_DIR}")
+else:
+    print(f"[CRITICAL ERROR] Директория для статики НЕ НАЙДЕНА: {FRONTEND_DIR}")
+
+
+# ----------------------------------------------------------------------
+# 7. Импорты остальных библиотек
+# ----------------------------------------------------------------------
+from motor.motor_asyncio import AsyncIOMotorClient
+from tenacity import retry, stop_after_attempt, wait_fixed
+from langchain_core.runnables import Runnable
+from langchain_mistralai import ChatMistralAI
+from langchain.tools import Tool
+from dotenv import load_dotenv
+
+# ----------------------------------------------------------------------
+# 8. Загрузка .env
+# ----------------------------------------------------------------------
+load_dotenv(override=True)
+
+# ----------------------------------------------------------------------
+# 9. Определение КОНСТАНТ и ГЛОБАЛЬНЫХ ПЕРЕМЕННЫХ
+# ----------------------------------------------------------------------
+# --- MongoDB ---
+MONGO_URI = os.getenv("MONGO_URI", "mongodb://localhost:27017")
+MONGO_DB_NAME = os.getenv("MONGO_DB_NAME", "holograms_db")
+db = None # Инициализируем как None, устанавливается в lifespan
+client = None # Инициализируем как None, устанавливается в connect_to_mongo
+# chat_collection инициализируется в /chat эндпоинте
+
+# --- OpenRouter LLM (для /generate) ---
+OPENROUTER_API_KEY = os.getenv("OPENROUTER_API_KEY")
+DEFAULT_MODEL = "openrouter/deepseek/deepseek-r1:free"
+chain: Runnable = None # Будет инициализирован ниже (или удален, если /generate не нужен)
+
+# --- Codestral LLM (для Триа) ---
+# Используем рабочий MISTRAL_API_KEY, т.к. CODESTRAL_API_KEY невалиден
+MISTRAL_API_KEY_USED = os.getenv("MISTRAL_API_KEY") # Загружаем рабочий ключ
+CODESTRAL_MODEL_NAME = "codestral-latest" # Целевая модель
+codestral_llm: ChatMistralAI = None # Обновлен тип
+
+# --- Прочие ---
+PROJECT_ROOT = os.path.abspath(os.path.join(os.path.dirname(__file__), '..'))
+
+# ----------------------------------------------------------------------
+# 10. Инициализация LLM и Инструментов
+# ----------------------------------------------------------------------
+
+# --- OpenRouter Инициализация (УДАЛЕНО, т.к. переходим на ChatMistralAI для чата) ---
+
+# --- Codestral Инициализация (с ChatMistralAI) ---
+if not MISTRAL_API_KEY_USED:
+    print("ПРЕДУПРЕЖДЕНИЕ: Рабочий MISTRAL_API_KEY не найден в .env!")
+    # codestral_llm остается None
+else:
+    try:
+        print(f"[DEBUG] Initializing ChatMistralAI with model '{CODESTRAL_MODEL_NAME}' and key {MISTRAL_API_KEY_USED[:4]}...{MISTRAL_API_KEY_USED[-4:]}")
+        codestral_llm = ChatMistralAI(
+            model=CODESTRAL_MODEL_NAME,
+            api_key=MISTRAL_API_KEY_USED,
+            # base_url="https://api.mistral.ai/v1", # Обычно не нужен для ChatMistralAI
+            temperature=0.4,
+            # max_tokens=2048 # max_tokens обычно не задается при инициализации, а при вызове
+        )
+        print("[DEBUG] ChatMistralAI initialized successfully.")
+    except Exception as e:
+        print(f"[ERROR] Ошибка инициализации ChatMistralAI: {e}")
+        traceback.print_exc() # Логируем стектрейс
+        codestral_llm = None
 
 # --- Функции-инструменты для Триа ---
 async def generate_code_tool(task_description: str) -> str:
@@ -164,6 +427,7 @@
         return result.content
     except Exception as e:
         print(f"[ERROR] Ошибка вызова codestral_llm.ainvoke: {e}") # Логируем ошибку вызова
+        traceback.print_exc() # Логируем стектрейс
         # Попробуем извлечь детали ошибки, если возможно
         error_details = getattr(e, 'response', None)
         if error_details and hasattr(error_details, 'json'):
@@ -208,25 +472,31 @@
     except FileNotFoundError:
         return f"Ошибка: Файл не найден: {file_path}"
     except Exception as e:
+        print(f"[ERROR] Ошибка при чтении файла '{file_path}': {e}")
+        traceback.print_exc()
         return f"Ошибка при чтении файла '{file_path}': {str(e)}"
 
 # --- Логика подключения к MongoDB ---
+# <<< ИЗМЕНЕННАЯ ФУНКЦИЯ connect_to_mongo С ЛОГОМ ОШИБКИ >>>
 @retry(stop=stop_after_attempt(3), wait=wait_fixed(2))
 async def connect_to_mongo():
     global client, db
-    if client is None: # Подключаемся только если еще не подключены
-        print("Попытка подключения к MongoDB...")
+    # Подключаемся только если еще не подключены (хотя lifespan должен вызываться 1 раз)
+    if client is None:
+        print("[DB Connect] Попытка подключения к MongoDB...")
         try:
             client = AsyncIOMotorClient(MONGO_URI, serverSelectionTimeoutMS=5000) # Таймаут подключения
             # The ismaster command is cheap and does not require auth.
-            await client.admin.command('ismaster')
+            await client.admin.command('ismaster') # Проверка связи и аутентификации
             db = client[MONGO_DB_NAME]
-            print(f"MongoDB ({MONGO_DB_NAME}@{MONGO_URI}) подключён успешно")
+            print(f"[DB Connect] MongoDB ({MONGO_DB_NAME}@{MONGO_URI}) подключён успешно")
         except Exception as e:
-            print(f"Ошибка подключения к MongoDB: {e}")
+            print(f"[DB Connect ERROR] !!! ОШИБКА ПОДКЛЮЧЕНИЯ MongoDB: {e}") # Печатаем саму ошибку
+            traceback.print_exc() # Печатаем стектрейс
             client = None # Сбрасываем клиента при ошибке
             db = None
             raise # Повторяем попытку через tenacity
+# <<< КОНЕЦ ИЗМЕНЕННОЙ ФУНКЦИИ connect_to_mongo >>>
 
 async def shutdown_db_client():
     global client, db
@@ -234,7 +504,7 @@
         client.close()
         client = None
         db = None
-        print("Соединение с MongoDB закрыто.")
+        print("[DB Shutdown] Соединение с MongoDB закрыто.")
 
 # --- Маршрутизатор для Триа ---
 async def invoke_tria_agent(query: str) -> str:
@@ -244,23 +514,23 @@
 
         if query_lower.startswith("прочитай файл "):
             path = query[len("прочитай файл "):].strip()
+            # Используем синхронный вызов run, так как read_file_tool синхронный
             return read_file_tool.run(path)
 
         elif query_lower.startswith("напиши код для "):
             description = query[len("напиши код для "):].strip()
-            return await code_generator_tool.arun(description) # Используем arun для Tool
+            # Используем асинхронный вызов arun, так как generate_code_tool асинхронный
+            return await code_generator_tool.arun(description)
 
         else:
             # Общий запрос также обрабатываем через code_generator_tool
-            # Возможно, стоит создать отдельный инструмент для общих вопросов,
-            # использующий другую модель Mistral, если codestral только для кода.
-            # Пока используем его же.
             general_prompt = f"Ответь на следующий запрос пользователя как AI-ассистент: {query}"
             # Передаем как описание задачи для генератора кода/текста
             return await code_generator_tool.arun(general_prompt)
 
     except Exception as e:
         print(f"[ERROR] Ошибка внутри invoke_tria_agent: {e}")
+        traceback.print_exc()
         return f"Ошибка при обработке запроса агентом: {str(e)}"
 
 # ----------------------------------------------------------------------
@@ -313,56 +583,7 @@
 
 @app.on_event("shutdown")
 async def shutdown_event():
-=======
-# --- Новый Lifespan Handler (Заменяет on_event) ---
-from contextlib import asynccontextmanager
-
-# <<< ИЗМЕНЕННАЯ ФУНКЦИЯ LIFESPAN С ДОПОЛНИТЕЛЬНЫМ ЛОГИРОВАНИЕМ >>>
-@asynccontextmanager
-async def lifespan(app: FastAPI):
-    # Код перед запуском приложения
-    print("[Lifespan] Старт...")
-    global db # Объявим db глобальной, чтобы проверить ее значение
-    db = None # Сбрасываем db в None перед попыткой подключения
-    try:
-        print("[Lifespan] Вызов connect_to_mongo...")
-        await connect_to_mongo() # Пытаемся подключиться
-        if db is not None: # Проверяем, установилась ли переменная db
-             print("[Lifespan] connect_to_mongo ЗАВЕРШЕН УСПЕШНО, db НЕ None.")
-        else:
-             print("[Lifespan] connect_to_mongo ЗАВЕРШЕН, НО db ОСТАЛАСЬ None!")
-    except Exception as e:
-        # Если connect_to_mongo выбросит исключение (даже после retry), поймаем его здесь
-        print(f"[Lifespan] КРИТИЧЕСКАЯ ОШИБКА при вызове connect_to_mongo: {e}")
-        traceback.print_exc() # Печатаем стектрейс ошибки DB
-        db = None # Гарантируем, что db = None при ошибке
-
-    print("[Lifespan] Инициализация LLM (если нужно)...")
-    # global chain, codestral_llm # Раскомментируй, если инициализируешь здесь
-    # chain = ...
-    # codestral_llm = ...
-    print("[Lifespan] Запуск приложения завершен.")
-    yield # Приложение работает здесь
-    # Код после остановки приложения
-    print("[Lifespan] Остановка приложения...")
->>>>>>> 756dd209
     await shutdown_db_client()
-    print("[Lifespan] Остановка завершена.")
-# <<< КОНЕЦ ИЗМЕНЕННОЙ ФУНКЦИИ LIFESPAN >>>
-
-# Регистрируем lifespan handler
-app.router.lifespan_context = lifespan
-# -----------------------------------------------------
-
-# --- Удаляем старые обертки on_event ---
-# @app.on_event("startup")
-# async def startup_event_wrapper():
-#     await connect_to_mongo()
-#
-# @app.on_event("shutdown")
-# async def shutdown_event_wrapper():
-#     await shutdown_db_client()
-# -----------------------------------------
 
 # ----------------------------------------------------------------------
 # 10. ОПРЕДЕЛЕНИЕ РОУТОВ
@@ -370,25 +591,17 @@
 @app.get("/health")
 async def health_check():
     if db is None:
-        # Возвращаем 503, если база недоступна при старте
-        # raise HTTPException(status_code=503, detail="MongoDB connection not established during startup")
-        # Или просто статус ошибки
-        return JSONResponse(status_code=503, content={"status": "error", "detail": "MongoDB not connected"})
-
-    try:
-        # Дополнительно проверяем пинг перед ответом OK
+        return {"status": "error", "detail": "MongoDB not connected"}
+    try:
         await db.command('ping')
         return {"status": "ok", "mongo": "connected"}
     except Exception as e:
-        print(f"[Health Check ERROR] MongoDB ping failed: {e}") # Логируем ошибку пинга
-        return JSONResponse(status_code=503, content={"status": "error", "detail": f"MongoDB ping failed: {str(e)}"})
-
+        return {"status": "error", "detail": f"MongoDB ping failed: {str(e)}"}
 
 @app.get("/")
 async def get_index():
     if os.path.exists(INDEX_HTML_PATH):
         return FileResponse(INDEX_HTML_PATH, media_type="text/html")
-    print(f"[ERROR] index.html not found at path: {INDEX_HTML_PATH}")
     raise HTTPException(status_code=404, detail="index.html not found")
 
 @app.post("/generate")
@@ -401,16 +614,9 @@
         if not prompt_text: raise HTTPException(status_code=400, detail="Промпт не предоставлен")
 
         # Эта логика изменения `chain` глобально может быть проблематичной
-        # TODO: Пересмотреть инициализацию chain, возможно, делать ее по запросу
         global chain
-        # --- УДАЛЕНА ЛОГИКА С OpenRouterChat ---
-        # if model_type != chain.model:
-        #     chain = OpenRouterChat(model=model_type, api_key=OPENROUTER_API_KEY)
-        # ----------------------------------------
-        # Используем codestral_llm для генерации (если подходит) или другую модель
-        # Пока оставим заглушку, т.к. chain не инициализирован
-        if chain is None:
-             raise HTTPException(status_code=501, detail="Генерация JS кода через /generate временно не настроена (chain is None)")
+        if model_type != chain.model:
+            chain = OpenRouterChat(model=model_type, api_key=OPENROUTER_API_KEY)
 
         system_instruction = """
         You are an AI assistant helping modify the 3D scene of the Holograms Media web application.
@@ -457,7 +663,6 @@
 
     except Exception as e:
         print(f"Ошибка в /generate: {e}")
-        traceback.print_exc() # Логируем стектрейс
         raise HTTPException(status_code=500, detail=f"Внутренняя ошибка сервера: {str(e)}")
 
 @app.post("/branches")
@@ -477,7 +682,6 @@
         return {"version_id": version_id}
     except Exception as e:
         print(f"Ошибка в POST /branches: {e}")
-        traceback.print_exc()
         raise HTTPException(status_code=500, detail=f"Внутренняя ошибка сервера: {str(e)}")
 
 @app.get("/branches/{branch}")
@@ -492,7 +696,6 @@
         return {"versions": versions}
     except Exception as e:
         print(f"Ошибка в GET /branches/{branch}: {e}")
-        traceback.print_exc()
         raise HTTPException(status_code=500, detail=f"Внутренняя ошибка сервера: {str(e)}")
 
 @app.put("/branches/{branch}/switch")
@@ -510,7 +713,6 @@
         return version
     except Exception as e:
         print(f"Ошибка в PUT /branches/{branch}/switch: {e}")
-        traceback.print_exc()
         raise HTTPException(status_code=500, detail=f"Внутренняя ошибка сервера: {str(e)}")
 
 @app.post("/tria/invoke")
@@ -520,14 +722,8 @@
         return {"response": response_text}
     except HTTPException:
         raise
-<<<<<<< HEAD
     except Exception as e:
         print(f"Ошибка в /tria/invoke: {e}")
-=======
-    except Exception as e: # Перехватываем остальные ошибки
-        print(f"Ошибка в /tria/invoke: {e}") # Логируем ошибку
-        traceback.print_exc()
->>>>>>> 756dd209
         raise HTTPException(status_code=500, detail=f"Внутренняя ошибка сервера: {str(e)}")
 
 @app.post("/tria/save_logs")
@@ -551,255 +747,24 @@
         print("[ERROR] Cannot save Jenkins log, DB not connected yet (called from route definition).")
         raise HTTPException(status_code=503, detail="Database connection is not available yet")
 
-    # Добавляем отметку времени получения сервером
-    log_entry = log_data.dict()
-    log_entry['received_at'] = datetime.now()
-
-    try:
-        # Используем `await` для асинхронной операции с `motor`
-        result = await db.jenkins_logs.insert_one(log_entry)
-        print(f"[INFO] Jenkins log saved successfully, ID: {result.inserted_id}")
-        return JSONResponse(status_code=201, content={"message": "Log saved", "id": str(result.inserted_id)})
-    except PyMongoError as e:
-        print(f"[ERROR] MongoDB error saving Jenkins log: {e}")
-        raise HTTPException(status_code=500, detail=f"Failed to save log to database: {e}")
-    except Exception as e:
-        # Ловим другие возможные ошибки при работе с базой
-        print(f"[ERROR] Unexpected error saving Jenkins log: {e}")
-        traceback.print_exc()
-        raise HTTPException(status_code=500, detail="Unexpected error while saving log")
+    # Преобразуем Pydantic модель в словарь для сохранения
+    log_dict = log_data.model_dump()
+    log_dict["received_at"] = datetime.now() # Добавляем время получения на сервере
+
+    try:
+        insert_result = await db.jenkins_logs.insert_one(log_dict)
+        print(f"[INFO] Saved Jenkins log, id: {insert_result.inserted_id}")
+        return {"status": "logs saved", "id": str(insert_result.inserted_id)}
+    except Exception as e:
+        print(f"[ERROR] Failed to save Jenkins log: {e}")
+        raise HTTPException(status_code=500, detail=f"Failed to save logs due to an internal error: {str(e)}")
 
 # ----------------------------------------------------------------------
 # 11. МОНТИРОВАНИЕ СТАТИКИ
 # ----------------------------------------------------------------------
-<<<<<<< HEAD
 app.mount("/", StaticFiles(directory=FRONTEND_DIR, html=False), name="static_files_root")
 
 # ----------------------------------------------------------------------
-=======
-# Зависит от FRONTEND_DIR, определенного ниже
-FRONTEND_DIR = os.path.abspath(os.path.join(os.path.dirname(__file__), '..', 'frontend'))
-INDEX_HTML_PATH = os.path.join(FRONTEND_DIR, 'index.html') # Определяем здесь же
-# Монтируем статические файлы на /static, чтобы избежать конфликтов с API роутами
-# Убедимся, что директория существует перед монтированием
-if os.path.isdir(FRONTEND_DIR):
-    app.mount("/static", StaticFiles(directory=FRONTEND_DIR, html=False), name="static_files")
-    print(f"Статика успешно смонтирована из: {FRONTEND_DIR}")
-else:
-    print(f"[CRITICAL ERROR] Директория для статики НЕ НАЙДЕНА: {FRONTEND_DIR}")
-
-
-# ----------------------------------------------------------------------
-# 7. Импорты остальных библиотек
-# ----------------------------------------------------------------------
-from motor.motor_asyncio import AsyncIOMotorClient
-from tenacity import retry, stop_after_attempt, wait_fixed
-from langchain_core.runnables import Runnable
-from langchain_mistralai import ChatMistralAI
-from langchain.tools import Tool
-from dotenv import load_dotenv
-
-# ----------------------------------------------------------------------
-# 8. Загрузка .env
-# ----------------------------------------------------------------------
-load_dotenv(override=True)
-
-# ----------------------------------------------------------------------
-# 9. Определение КОНСТАНТ и ГЛОБАЛЬНЫХ ПЕРЕМЕННЫХ
-# ----------------------------------------------------------------------
-# --- MongoDB ---
-MONGO_URI = os.getenv("MONGO_URI", "mongodb://localhost:27017")
-MONGO_DB_NAME = os.getenv("MONGO_DB_NAME", "holograms_db")
-db = None # Инициализируем как None, устанавливается в lifespan
-client = None # Инициализируем как None, устанавливается в connect_to_mongo
-# chat_collection инициализируется в /chat эндпоинте
-
-# --- OpenRouter LLM (для /generate) ---
-OPENROUTER_API_KEY = os.getenv("OPENROUTER_API_KEY")
-DEFAULT_MODEL = "openrouter/deepseek/deepseek-r1:free"
-chain: Runnable = None # Будет инициализирован ниже (или удален, если /generate не нужен)
-
-# --- Codestral LLM (для Триа) ---
-# Используем рабочий MISTRAL_API_KEY, т.к. CODESTRAL_API_KEY невалиден
-MISTRAL_API_KEY_USED = os.getenv("MISTRAL_API_KEY") # Загружаем рабочий ключ
-CODESTRAL_MODEL_NAME = "codestral-latest" # Целевая модель
-codestral_llm: ChatMistralAI = None # Обновлен тип
-
-# --- Прочие ---
-PROJECT_ROOT = os.path.abspath(os.path.join(os.path.dirname(__file__), '..'))
-
-# ----------------------------------------------------------------------
-# 10. Инициализация LLM и Инструментов
-# ----------------------------------------------------------------------
-
-# --- OpenRouter Инициализация (УДАЛЕНО, т.к. переходим на ChatMistralAI для чата) ---
-
-# --- Codestral Инициализация (с ChatMistralAI) ---
-if not MISTRAL_API_KEY_USED:
-    print("ПРЕДУПРЕЖДЕНИЕ: Рабочий MISTRAL_API_KEY не найден в .env!")
-    # codestral_llm остается None
-else:
-    try:
-        print(f"[DEBUG] Initializing ChatMistralAI with model '{CODESTRAL_MODEL_NAME}' and key {MISTRAL_API_KEY_USED[:4]}...{MISTRAL_API_KEY_USED[-4:]}")
-        codestral_llm = ChatMistralAI(
-            model=CODESTRAL_MODEL_NAME,
-            api_key=MISTRAL_API_KEY_USED,
-            # base_url="https://api.mistral.ai/v1", # Обычно не нужен для ChatMistralAI
-            temperature=0.4,
-            # max_tokens=2048 # max_tokens обычно не задается при инициализации, а при вызове
-        )
-        print("[DEBUG] ChatMistralAI initialized successfully.")
-    except Exception as e:
-        print(f"[ERROR] Ошибка инициализации ChatMistralAI: {e}")
-        traceback.print_exc() # Логируем стектрейс
-        codestral_llm = None
-
-# --- Функции-инструменты для Триа ---
-async def generate_code_tool(task_description: str) -> str:
-    # Использует глобальный codestral_llm, который теперь ChatMistralAI
-    print(f"[DEBUG] generate_code_tool called. codestral_llm is {'initialized' if codestral_llm else 'None'}")
-    if not codestral_llm:
-        return "Ошибка: Codestral LLM (ChatMistralAI) не инициализирован (ключ не найден или ошибка инициализации)."
-    try:
-        # Формируем сообщение для Mistral API
-        messages = [
-            ("system", "Ты - AI ассистент, генерирующий Python код. Напиши только сам код без объяснений и markdown-форматирования ```python ... ```."),
-            ("user", task_description)
-        ]
-        # Используем асинхронный вызов
-        result = await codestral_llm.ainvoke(messages)
-        return result.content
-    except Exception as e:
-        print(f"[ERROR] Ошибка вызова codestral_llm.ainvoke: {e}") # Логируем ошибку вызова
-        traceback.print_exc() # Логируем стектрейс
-        # Попробуем извлечь детали ошибки, если возможно
-        error_details = getattr(e, 'response', None)
-        if error_details and hasattr(error_details, 'json'):
-             try:
-                 details_json = error_details.json()
-                 return f"Ошибка генерации кода (API Error): {details_json.get('message', str(e))}"
-             except:
-                 pass # Если не удалось получить json
-        return f"Ошибка генерации кода: {str(e)}"
-
-def read_file_tool(file_path: str) -> str:
-    # Зависит от PROJECT_ROOT
-    try:
-        normalized_path = os.path.normpath(file_path)
-        # Убедимся, что путь относителен и не выходит за пределы корня
-        if normalized_path.startswith("..") or os.path.isabs(normalized_path):
-             return "Ошибка: Недопустимый путь к файлу (выход за пределы корня или абсолютный путь)."
-
-        abs_path = os.path.abspath(os.path.join(PROJECT_ROOT, normalized_path))
-
-        # Проверка безопасности
-        if not abs_path.startswith(PROJECT_ROOT):
-            return "Ошибка: Попытка доступа к файлу вне корневой директории проекта"
-
-        # Проверка на запрещенные директории
-        forbidden_dirs = ['.git', '.venv', 'node_modules', '__pycache__']
-        # Проверяем компоненты пути
-        path_components = set(abs_path.split(os.sep))
-        if any(forbidden in path_components for forbidden in forbidden_dirs):
-             return f"Ошибка: Доступ к файлу в запрещенной директории ({', '.join(path_components.intersection(forbidden_dirs))})"
-
-        if not os.path.isfile(abs_path):
-            return f"Ошибка: Файл не найден или не является файлом: {file_path}"
-
-        with open(abs_path, 'r', encoding='utf-8') as file:
-            content = file.read()
-            # Ограничим размер возвращаемого контента для безопасности
-            MAX_FILE_SIZE = 1024 * 100 # 100 KB
-            if len(content) > MAX_FILE_SIZE:
-                return f"Ошибка: Файл слишком большой (>{MAX_FILE_SIZE // 1024} KB)."
-            return content
-    except FileNotFoundError:
-        return f"Ошибка: Файл не найден: {file_path}"
-    except Exception as e:
-        print(f"[ERROR] Ошибка при чтении файла '{file_path}': {e}")
-        traceback.print_exc()
-        return f"Ошибка при чтении файла '{file_path}': {str(e)}"
-
-
-# --- Создание объектов Tool для Триа ---
-# Убедимся, что функции определены ДО создания Tool
-code_generator_tool = Tool(
-    name="code_generator",
-    func=generate_code_tool, # func должен быть синхронным, но у нас только async
-    description="Генерирует Python код по текстовому описанию задачи. Вход: описание задачи. Выход: строка с кодом.",
-    coroutine=generate_code_tool # Указываем асинхронную функцию здесь
-)
-
-read_file_tool = Tool(
-    name="file_reader",
-    func=read_file_tool, # Эта функция синхронная
-    description="Читает содержимое файла по указанному пути (относительно корня проекта). Вход: относительный путь к файлу. Выход: содержимое файла или сообщение об ошибке."
-    # coroutine не нужен, так как func синхронный
-)
-
-# ----------------------------------------------------------------------
-# 11. Определение вспомогательных функций
-# ----------------------------------------------------------------------
-
-# --- Логика подключения к MongoDB ---
-# <<< ИЗМЕНЕННАЯ ФУНКЦИЯ connect_to_mongo С ЛОГОМ ОШИБКИ >>>
-@retry(stop=stop_after_attempt(3), wait=wait_fixed(2))
-async def connect_to_mongo():
-    global client, db
-    # Подключаемся только если еще не подключены (хотя lifespan должен вызываться 1 раз)
-    if client is None:
-        print("[DB Connect] Попытка подключения к MongoDB...")
-        try:
-            client = AsyncIOMotorClient(MONGO_URI, serverSelectionTimeoutMS=5000) # Таймаут подключения
-            # The ismaster command is cheap and does not require auth.
-            await client.admin.command('ismaster') # Проверка связи и аутентификации
-            db = client[MONGO_DB_NAME]
-            print(f"[DB Connect] MongoDB ({MONGO_DB_NAME}@{MONGO_URI}) подключён успешно")
-        except Exception as e:
-            print(f"[DB Connect ERROR] !!! ОШИБКА ПОДКЛЮЧЕНИЯ MongoDB: {e}") # Печатаем саму ошибку
-            traceback.print_exc() # Печатаем стектрейс
-            client = None # Сбрасываем клиента при ошибке
-            db = None
-            raise # Повторяем попытку через tenacity
-# <<< КОНЕЦ ИЗМЕНЕННОЙ ФУНКЦИИ connect_to_mongo >>>
-
-async def shutdown_db_client():
-    global client, db
-    if client:
-        client.close()
-        client = None
-        db = None
-        print("[DB Shutdown] Соединение с MongoDB закрыто.")
-
-# --- Маршрутизатор для Триа ---
-async def invoke_tria_agent(query: str) -> str:
-    # Зависит от code_generator_tool и read_file_tool
-    try:
-        query_lower = query.lower()
-
-        if query_lower.startswith("прочитай файл "):
-            path = query[len("прочитай файл "):].strip()
-            # Используем синхронный вызов run, так как read_file_tool синхронный
-            return read_file_tool.run(path)
-
-        elif query_lower.startswith("напиши код для "):
-            description = query[len("напиши код для "):].strip()
-            # Используем асинхронный вызов arun, так как generate_code_tool асинхронный
-            return await code_generator_tool.arun(description)
-
-        else:
-            # Общий запрос также обрабатываем через code_generator_tool
-            general_prompt = f"Ответь на следующий запрос пользователя как AI-ассистент: {query}"
-            # Передаем как описание задачи для генератора кода/текста
-            return await code_generator_tool.arun(general_prompt)
-
-    except Exception as e:
-        print(f"[ERROR] Ошибка внутри invoke_tria_agent: {e}")
-        traceback.print_exc()
-        return f"Ошибка при обработке запроса агентом: {str(e)}"
-
-# ----------------------------------------------------------------------
->>>>>>> 756dd209
 # 12. Блок if __name__ == "__main__":
 # ----------------------------------------------------------------------
 # if __name__ == "__main__":
